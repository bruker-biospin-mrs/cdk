--- conflicted
+++ resolved
@@ -36,15 +36,7 @@
  *
  * @cdk.module test-data
  */
-<<<<<<< HEAD
-<<<<<<< HEAD:src/test/org/openscience/cdk/AtomContainerTest.java
-public class AtomContainerTest extends ChemObjectTest {
-=======
-public class AtomContainerTest extends CDKTestCase {
->>>>>>> bbc19522071c1b78697779bddcd7509e9314667e:src/test/org/openscience/cdk/AtomContainerTest.java
-=======
 public class AtomContainerTest extends AbstractAtomContainerTest {
->>>>>>> fdf0464b
 
     @BeforeClass public static void setUp() {
         setTestObjectBuilder(
