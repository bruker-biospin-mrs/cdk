--- conflicted
+++ resolved
@@ -51,11 +51,7 @@
 
     @BeforeClass public static void setup() throws Exception {
         logger = new LoggingTool(MDLV3000ReaderTest.class);
-<<<<<<< HEAD
-        setSimpleChemObjectReader(new MDLV3000Reader(), "data/mdl/reaction_v3.rxn");
-=======
         setSimpleChemObjectReader(new MDLV3000Reader(), "data/mdl/molV3000.mol");
->>>>>>> 0d36ceb9
     }
 
     @Test public void testAccepts() {
