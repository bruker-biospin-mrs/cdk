/* $Revision: 5889 $ $Author: egonw $ $Date: 2006-04-06 15:24:58 +0200 (Thu, 06 Apr 2006) $
 * 
 * Copyright (C) 2006-2007  Egon Willighagen <egonw@users.sf.net>
 * 
 * Contact: cdk-devel@lists.sourceforge.net
 * 
 * This program is free software; you can redistribute it and/or
 * modify it under the terms of the GNU Lesser General Public License
 * as published by the Free Software Foundation; either version 2.1
 * of the License, or (at your option) any later version.
 * 
 * This program is distributed in the hope that it will be useful,
 * but WITHOUT ANY WARRANTY; without even the implied warranty of
 * MERCHANTABILITY or FITNESS FOR A PARTICULAR PURPOSE.  See the
 * GNU Lesser General Public License for more details.
 * 
 * You should have received a copy of the GNU Lesser General Public License
 * along with this program; if not, write to the Free Software
 * Foundation, Inc., 51 Franklin St, Fifth Floor, Boston, MA 02110-1301 USA. 
 */
package org.openscience.cdk.atomtype;

import java.util.HashMap;
import java.util.Map;

import org.junit.Assert;
import org.junit.Test;
import org.openscience.cdk.Atom;
import org.openscience.cdk.DefaultChemObjectBuilder;
import org.openscience.cdk.Molecule;
import org.openscience.cdk.config.AtomTypeFactory;
import org.openscience.cdk.exception.CDKException;
import org.openscience.cdk.interfaces.IAtom;
import org.openscience.cdk.interfaces.IAtomType;
import org.openscience.cdk.interfaces.IBond;
import org.openscience.cdk.interfaces.IChemObjectBuilder;
import org.openscience.cdk.interfaces.IMolecule;
import org.openscience.cdk.nonotify.NoNotificationChemObjectBuilder;

/**
 * This class tests the matching of atom types defined in the
 * structgen atom type list.
 *
 * @cdk.module test-structgen
 */
public class StructGenMatcherTest extends AbstractAtomTypeTest {

    private final static String ATOMTYPE_LIST = "structgen_atomtypes.owl";

    private final static AtomTypeFactory factory = AtomTypeFactory.getInstance(
        "org/openscience/cdk/config/data/" + ATOMTYPE_LIST, NoNotificationChemObjectBuilder.getInstance()
    );

    public String getAtomTypeListName() {
      return ATOMTYPE_LIST;
    };
<<<<<<< HEAD

    public AtomTypeFactory getFactory() {
      return factory;
    }

    public IAtomTypeMatcher getAtomTypeMatcher(IChemObjectBuilder builder) {
      return new StructGenMatcher();
    }

    private static Map<String, Integer> testedAtomTypes = new HashMap<String, Integer>();
=======
>>>>>>> 0d36ceb9

    public AtomTypeFactory getFactory() {
      return factory;
    }

    public IAtomTypeMatcher getAtomTypeMatcher(IChemObjectBuilder builder) {
      return new StructGenMatcher();
    }

    private static Map<String, Integer> testedAtomTypes = new HashMap<String, Integer>();

    @Test public void testStructGenMatcher() throws Exception {
        StructGenMatcher matcher = new StructGenMatcher();
        Assert.assertNotNull(matcher);
    }

    @Test public void testFindMatchingAtomType_IAtomContainer() throws Exception {
        IMolecule mol = new Molecule();
        IAtom atom = new Atom("C");
        final IAtomType.Hybridization thisHybridization = IAtomType.Hybridization.SP3;
        atom.setHybridization(thisHybridization);
        mol.addAtom(atom);

        // just check consistency; other methods do perception testing
        StructGenMatcher matcher = new StructGenMatcher();
        IAtomType[] types = matcher.findMatchingAtomType(mol);
        for (int i=0; i<types.length; i++) {
            IAtomType type = matcher.findMatchingAtomType(mol, mol.getAtom(i));
            Assert.assertNotNull(type);
            Assert.assertEquals(type.getAtomTypeName(), types[i].getAtomTypeName());
        }
    }

    @Test public void testFindMatchingAtomType_IAtomContainer_IAtom() throws CDKException {
        IMolecule mol = DefaultChemObjectBuilder.getInstance().newMolecule();
        IAtom atom = DefaultChemObjectBuilder.getInstance().newAtom("C");
        atom.setHydrogenCount(4);
        mol.addAtom(atom);

        StructGenMatcher atm = new StructGenMatcher();
        IAtomType matched = atm.findMatchingAtomType(mol, atom);
        Assert.assertNotNull(matched);

        Assert.assertEquals("C", matched.getSymbol());
    }

    @Test public void testN3() throws CDKException {
        Molecule mol = new Molecule();
        Atom atom = new Atom("N");
        atom.setHydrogenCount(3);
        mol.addAtom(atom);

        StructGenMatcher atm = new StructGenMatcher();
        IAtomType matched = atm.findMatchingAtomType(mol, atom);
        Assert.assertNotNull(matched);

        Assert.assertEquals("N", matched.getSymbol());
    }


    @Test public void testFlourine() throws Exception {
        IMolecule mol = DefaultChemObjectBuilder.getInstance().newMolecule();
        IAtom atom1 = DefaultChemObjectBuilder.getInstance().newAtom("C");
        atom1.setHydrogenCount(0);
        mol.addAtom(atom1);
        for (int i = 0; i < 4; i++) {
            IAtom floruineAtom = DefaultChemObjectBuilder.getInstance().newAtom("F");
            mol.addAtom(floruineAtom);
            IBond bond = DefaultChemObjectBuilder.getInstance().newBond(floruineAtom, atom1);
            mol.addBond(bond);
        }

        StructGenMatcher matcher = new StructGenMatcher();
        IAtomType matched = matcher.findMatchingAtomType(mol, mol.getAtom(0));
        assertAtomType(testedAtomTypes, "C4", matched);

        for (int i = 1; i < mol.getAtomCount(); i++) {
            IAtom atom = mol.getAtom(i);
            matched = matcher.findMatchingAtomType(mol, atom);
            assertAtomType(testedAtomTypes, "atom " + i + " failed to match", "F1", matched);
        }
    }

    @Test public void testChlorine() throws Exception {
        IMolecule mol = DefaultChemObjectBuilder.getInstance().newMolecule();
        IAtom atom1 = DefaultChemObjectBuilder.getInstance().newAtom("C");
        atom1.setHydrogenCount(0);
        mol.addAtom(atom1);
        for (int i = 0; i < 4; i++) {
            IAtom floruineAtom = DefaultChemObjectBuilder.getInstance().newAtom("Cl");
            mol.addAtom(floruineAtom);
            IBond bond = DefaultChemObjectBuilder.getInstance().newBond(floruineAtom, atom1);
            mol.addBond(bond);
        }

        StructGenMatcher matcher = new StructGenMatcher();
        IAtomType matched = matcher.findMatchingAtomType(mol, mol.getAtom(0));
        assertAtomType(testedAtomTypes, "C4", matched);

        for (int i = 1; i < mol.getAtomCount(); i++) {
            IAtom atom = mol.getAtom(i);
            matched = matcher.findMatchingAtomType(mol, atom);
            assertAtomType(testedAtomTypes, "atom " + i + " failed to match", "Cl1", matched);
        }
    }

    @Test public void testBromine() throws Exception {
        IMolecule mol = DefaultChemObjectBuilder.getInstance().newMolecule();
        IAtom atom1 = DefaultChemObjectBuilder.getInstance().newAtom("C");
        atom1.setHydrogenCount(0);
        mol.addAtom(atom1);
        for (int i = 0; i < 4; i++) {
            IAtom floruineAtom = DefaultChemObjectBuilder.getInstance().newAtom("Br");
            mol.addAtom(floruineAtom);
            IBond bond = DefaultChemObjectBuilder.getInstance().newBond(floruineAtom, atom1);
            mol.addBond(bond);
        }

        StructGenMatcher matcher = new StructGenMatcher();
        IAtomType matched = matcher.findMatchingAtomType(mol, mol.getAtom(0));
        assertAtomType(testedAtomTypes, "C4", matched);

        for (int i = 1; i < mol.getAtomCount(); i++) {
            IAtom atom = mol.getAtom(i);
            matched = matcher.findMatchingAtomType(mol, atom);
            assertAtomType(testedAtomTypes, "atom " + i + " failed to match", "Br1", matched);
        }
    }

    @Test public void testIodine() throws Exception {
        IMolecule mol = DefaultChemObjectBuilder.getInstance().newMolecule();
        IAtom atom1 = DefaultChemObjectBuilder.getInstance().newAtom("C");
        atom1.setHydrogenCount(0);
        mol.addAtom(atom1);
        for (int i = 0; i < 4; i++) {
            IAtom floruineAtom = DefaultChemObjectBuilder.getInstance().newAtom("I");
            mol.addAtom(floruineAtom);
            IBond bond = DefaultChemObjectBuilder.getInstance().newBond(floruineAtom, atom1);
            mol.addBond(bond);
        }

        StructGenMatcher matcher = new StructGenMatcher();
        IAtomType matched = matcher.findMatchingAtomType(mol, mol.getAtom(0));
        assertAtomType(testedAtomTypes, "C4", matched);

        for (int i = 1; i < mol.getAtomCount(); i++) {
            IAtom atom = mol.getAtom(i);
            matched = matcher.findMatchingAtomType(mol, atom);
            assertAtomType(testedAtomTypes, "atom " + i + " failed to match", "I1", matched);
        }
    }

    @Test public void testLithium() throws CDKException {
        IMolecule mol = DefaultChemObjectBuilder.getInstance().newMolecule();
        IAtom atom1 = DefaultChemObjectBuilder.getInstance().newAtom("Li");
        IAtom atom2 = DefaultChemObjectBuilder.getInstance().newAtom("F");
        IBond bond = DefaultChemObjectBuilder.getInstance().newBond(atom1, atom2);
        mol.addAtom(atom1);
        mol.addAtom(atom2);
        mol.addBond(bond);

        StructGenMatcher matcher = new StructGenMatcher();
        IAtomType matched = matcher.findMatchingAtomType(mol, mol.getAtom(0));
        assertAtomType(testedAtomTypes, "Li1", matched);

        matched = matcher.findMatchingAtomType(mol, mol.getAtom(1));
        assertAtomType(testedAtomTypes, "F1", matched);
    }

    /*
    Tests As3, Cl1
     */
    @Test public void testArsenic() throws CDKException {
        IMolecule mol = DefaultChemObjectBuilder.getInstance().newMolecule();
        IAtom atom1 = DefaultChemObjectBuilder.getInstance().newAtom("As");
        atom1.setHydrogenCount(0);
        mol.addAtom(atom1);
        for (int i = 0; i < 3; i++) {
            IAtom atom = DefaultChemObjectBuilder.getInstance().newAtom("Cl");
            mol.addAtom(atom);
            IBond bond = DefaultChemObjectBuilder.getInstance().newBond(atom, atom1, IBond.Order.SINGLE);
            mol.addBond(bond);
        }

        StructGenMatcher matcher = new StructGenMatcher();
        IAtomType matched = matcher.findMatchingAtomType(mol, mol.getAtom(0));
        assertAtomType(testedAtomTypes, "As3", matched);

        for (int i = 1; i < mol.getAtomCount(); i++) {
            IAtom atom = mol.getAtom(i);
            matched = matcher.findMatchingAtomType(mol, atom);
            assertAtomType(testedAtomTypes, "atom " + i + " failed to match", "Cl1", matched);
        }
    }

    /*
    Tests C4, O2
     */
    @Test public void testOxygen1() throws CDKException {
        IMolecule mol = DefaultChemObjectBuilder.getInstance().newMolecule();
        IAtom carbon = DefaultChemObjectBuilder.getInstance().newAtom("C");
        IAtom o1 = DefaultChemObjectBuilder.getInstance().newAtom("O");
        IAtom o2 = DefaultChemObjectBuilder.getInstance().newAtom("O");

        carbon.setHydrogenCount(1);
        o1.setHydrogenCount(1);
        o2.setHydrogenCount(0);

        IBond bond1 = DefaultChemObjectBuilder.getInstance().newBond(carbon, o1, IBond.Order.SINGLE);
        IBond bond2 = DefaultChemObjectBuilder.getInstance().newBond(carbon, o2, IBond.Order.DOUBLE);

        mol.addAtom(carbon);
        mol.addAtom(o1);
        mol.addAtom(o2);
        mol.addBond(bond1);
        mol.addBond(bond2);

        StructGenMatcher matcher = new StructGenMatcher();

        // look at the sp2 O first
        IAtomType matched = matcher.findMatchingAtomType(mol, mol.getAtom(2));
        assertAtomType(testedAtomTypes, "O2", matched);


        matched = matcher.findMatchingAtomType(mol, mol.getAtom(0));
        assertAtomType(testedAtomTypes, "C4", matched);

        matched = matcher.findMatchingAtomType(mol, mol.getAtom(1));
        assertAtomType(testedAtomTypes, "O2", matched);
    }

    /*
    Tests O2, H1
     */
    @Test public void testOxygen2() throws CDKException {
        IMolecule mol = DefaultChemObjectBuilder.getInstance().newMolecule();
        IAtom o1 = DefaultChemObjectBuilder.getInstance().newAtom("O");
        IAtom o2 = DefaultChemObjectBuilder.getInstance().newAtom("O");
        IAtom h1 = DefaultChemObjectBuilder.getInstance().newAtom("H");
        IAtom h2 = DefaultChemObjectBuilder.getInstance().newAtom("H");

        IBond bond1 = DefaultChemObjectBuilder.getInstance().newBond(h1, o1, IBond.Order.SINGLE);
        IBond bond2 = DefaultChemObjectBuilder.getInstance().newBond(o1, o2, IBond.Order.SINGLE);
        IBond bond3 = DefaultChemObjectBuilder.getInstance().newBond(o2, h2, IBond.Order.SINGLE);

        mol.addAtom(o1);
        mol.addAtom(o2);
        mol.addAtom(h1);
        mol.addAtom(h2);

        mol.addBond(bond1);
        mol.addBond(bond2);
        mol.addBond(bond3);

        StructGenMatcher matcher = new StructGenMatcher();
        IAtomType matched;

        matched = matcher.findMatchingAtomType(mol, mol.getAtom(0));
        assertAtomType(testedAtomTypes, "O2", matched);

        matched = matcher.findMatchingAtomType(mol, mol.getAtom(1));
        assertAtomType(testedAtomTypes, "O2", matched);

        matched = matcher.findMatchingAtomType(mol, mol.getAtom(2));
        assertAtomType(testedAtomTypes, "H1", matched);

        matched = matcher.findMatchingAtomType(mol, mol.getAtom(3));
        assertAtomType(testedAtomTypes, "H1", matched);
    }

    /*
    Tests P4, S2, Cl1
     */
    @Test public void testP4() throws CDKException {
        IMolecule mol = DefaultChemObjectBuilder.getInstance().newMolecule();
        IAtom p = DefaultChemObjectBuilder.getInstance().newAtom("P");
        IAtom cl1 = DefaultChemObjectBuilder.getInstance().newAtom("Cl");
        IAtom cl2 = DefaultChemObjectBuilder.getInstance().newAtom("Cl");
        IAtom cl3 = DefaultChemObjectBuilder.getInstance().newAtom("Cl");
        IAtom s = DefaultChemObjectBuilder.getInstance().newAtom("S");

        IBond bond1 = DefaultChemObjectBuilder.getInstance().newBond(p, cl1, IBond.Order.SINGLE);
        IBond bond2 = DefaultChemObjectBuilder.getInstance().newBond(p, cl2, IBond.Order.SINGLE);
        IBond bond3 = DefaultChemObjectBuilder.getInstance().newBond(p, cl3, IBond.Order.SINGLE);
        IBond bond4 = DefaultChemObjectBuilder.getInstance().newBond(p, s, IBond.Order.DOUBLE);

        mol.addAtom(p);
        mol.addAtom(cl1);
        mol.addAtom(cl2);
        mol.addAtom(cl3);
        mol.addAtom(s);

        mol.addBond(bond1);
        mol.addBond(bond2);
        mol.addBond(bond3);
        mol.addBond(bond4);

        StructGenMatcher matcher = new StructGenMatcher();
        IAtomType matched;

        matched = matcher.findMatchingAtomType(mol, mol.getAtom(0));
        assertAtomType(testedAtomTypes, "P4", matched);


        matched = matcher.findMatchingAtomType(mol, mol.getAtom(4));
        assertAtomType(testedAtomTypes, "S2", matched);

        for (int i = 1; i < 4; i++) {
            matched = matcher.findMatchingAtomType(mol, mol.getAtom(i));
            assertAtomType(testedAtomTypes, "atom " + i + " failed to match", "Cl1", matched);
        }
    }

    /*
    Tests P3, O2, C4
     */
    @Test public void testP3() throws CDKException {
        IMolecule mol = DefaultChemObjectBuilder.getInstance().newMolecule();
        IAtom p = DefaultChemObjectBuilder.getInstance().newAtom("P");
        IAtom o1 = DefaultChemObjectBuilder.getInstance().newAtom("O");
        IAtom o2 = DefaultChemObjectBuilder.getInstance().newAtom("O");
        IAtom o3 = DefaultChemObjectBuilder.getInstance().newAtom("O");
        IAtom c1 = DefaultChemObjectBuilder.getInstance().newAtom("C");
        IAtom c2 = DefaultChemObjectBuilder.getInstance().newAtom("C");
        IAtom c3 = DefaultChemObjectBuilder.getInstance().newAtom("C");

        c1.setHydrogenCount(3);
        c2.setHydrogenCount(3);
        c3.setHydrogenCount(3);

        IBond bond1 = DefaultChemObjectBuilder.getInstance().newBond(p, o1, IBond.Order.SINGLE);
        IBond bond2 = DefaultChemObjectBuilder.getInstance().newBond(p, o2, IBond.Order.SINGLE);
        IBond bond3 = DefaultChemObjectBuilder.getInstance().newBond(p, o3, IBond.Order.SINGLE);
        IBond bond4 = DefaultChemObjectBuilder.getInstance().newBond(c1, o1, IBond.Order.SINGLE);
        IBond bond5 = DefaultChemObjectBuilder.getInstance().newBond(c2, o2, IBond.Order.SINGLE);
        IBond bond6 = DefaultChemObjectBuilder.getInstance().newBond(c3, o3, IBond.Order.SINGLE);

        mol.addAtom(p);
        mol.addAtom(o1);
        mol.addAtom(o2);
        mol.addAtom(o3);
        mol.addAtom(c1);
        mol.addAtom(c2);
        mol.addAtom(c3);

        mol.addBond(bond1);
        mol.addBond(bond2);
        mol.addBond(bond3);
        mol.addBond(bond4);
        mol.addBond(bond5);
        mol.addBond(bond6);

        StructGenMatcher matcher = new StructGenMatcher();
        IAtomType matched;

        String[] atomTypes = {"P3", "O2", "O2", "O2", "C4", "C4", "C4"};
        for (int i = 0; i < mol.getAtomCount(); i++) {
            matched = matcher.findMatchingAtomType(mol, mol.getAtom(i));
            assertAtomType(testedAtomTypes, atomTypes[i], matched);
        }
    }


    /* Test Na1, Cl1 */
    @Test public void testNa1() throws CDKException {
        IMolecule mol = DefaultChemObjectBuilder.getInstance().newMolecule();
        IAtom na = DefaultChemObjectBuilder.getInstance().newAtom("Na");
        IAtom cl = DefaultChemObjectBuilder.getInstance().newAtom("Cl");
        IBond bond = DefaultChemObjectBuilder.getInstance().newBond(na, cl, IBond.Order.SINGLE);
        mol.addAtom(na);
        mol.addAtom(cl);
        mol.addBond(bond);

        StructGenMatcher matcher = new StructGenMatcher();
        IAtomType matched;

        matched = matcher.findMatchingAtomType(mol, mol.getAtom(0));
        assertAtomType(testedAtomTypes, "Na1", matched);

        matched = matcher.findMatchingAtomType(mol, mol.getAtom(1));
        assertAtomType(testedAtomTypes, "Cl1", matched);
    }

    /* Test Si4, C4, Cl1 */
    @Test public void testSi4() throws CDKException {
        IMolecule mol = DefaultChemObjectBuilder.getInstance().newMolecule();
        IAtom si = DefaultChemObjectBuilder.getInstance().newAtom("Si");
        IAtom c1 = DefaultChemObjectBuilder.getInstance().newAtom("C");
        IAtom cl1 = DefaultChemObjectBuilder.getInstance().newAtom("Cl");
        IAtom cl2 = DefaultChemObjectBuilder.getInstance().newAtom("Cl");
        IAtom cl3 = DefaultChemObjectBuilder.getInstance().newAtom("Cl");

        c1.setHydrogenCount(3);

        IBond bond1 = DefaultChemObjectBuilder.getInstance().newBond(si, c1, IBond.Order.SINGLE);
        IBond bond2 = DefaultChemObjectBuilder.getInstance().newBond(si, cl1, IBond.Order.SINGLE);
        IBond bond3 = DefaultChemObjectBuilder.getInstance().newBond(si, cl2, IBond.Order.SINGLE);
        IBond bond4 = DefaultChemObjectBuilder.getInstance().newBond(si, cl3, IBond.Order.SINGLE);

        mol.addAtom(si);
        mol.addAtom(c1);
        mol.addAtom(cl1);
        mol.addAtom(cl2);
        mol.addAtom(cl3);

        mol.addBond(bond1);
        mol.addBond(bond2);
        mol.addBond(bond3);
        mol.addBond(bond4);

        StructGenMatcher matcher = new StructGenMatcher();
        IAtomType matched;

        matched = matcher.findMatchingAtomType(mol, mol.getAtom(0));
        assertAtomType(testedAtomTypes, "Si4", matched);

        matched = matcher.findMatchingAtomType(mol, mol.getAtom(1));
        assertAtomType(testedAtomTypes, "C4", matched);

        for (int i = 3; i < mol.getAtomCount(); i++) {
            matched = matcher.findMatchingAtomType(mol, mol.getAtom(i));
            assertAtomType(testedAtomTypes, "atom " + i + " failed to match", "Cl1", matched);
        }
    }

    /* Tests S2, H1 */
    @Test public void testS2() throws CDKException {
        IMolecule mol = DefaultChemObjectBuilder.getInstance().newMolecule();
        IAtom s = DefaultChemObjectBuilder.getInstance().newAtom("S");
        s.setHydrogenCount(2);

        mol.addAtom(s);

        StructGenMatcher matcher = new StructGenMatcher();
        IAtomType matched;

        matched = matcher.findMatchingAtomType(mol, mol.getAtom(0));
        assertAtomType(testedAtomTypes, "S2", matched);

        mol = DefaultChemObjectBuilder.getInstance().newMolecule();
        s = DefaultChemObjectBuilder.getInstance().newAtom("S");
        IAtom h1 = DefaultChemObjectBuilder.getInstance().newAtom("H");
        IAtom h2 = DefaultChemObjectBuilder.getInstance().newAtom("H");
        IBond b1 = DefaultChemObjectBuilder.getInstance().newBond(s, h1, IBond.Order.SINGLE);
        IBond b2 = DefaultChemObjectBuilder.getInstance().newBond(s, h2, IBond.Order.SINGLE);

        mol.addAtom(s);
        mol.addAtom(h1);
        mol.addAtom(h2);

        mol.addBond(b1);
        mol.addBond(b2);

        matched = matcher.findMatchingAtomType(mol, mol.getAtom(0));
        assertAtomType(testedAtomTypes, "S2", matched);

        matched = matcher.findMatchingAtomType(mol, mol.getAtom(1));
        assertAtomType(testedAtomTypes, "H1", matched);

        matched = matcher.findMatchingAtomType(mol, mol.getAtom(2));
        assertAtomType(testedAtomTypes, "H1", matched);
    }

    /* Tests S3, O2 */
    @Test public void testS3() throws CDKException {
        IMolecule mol = DefaultChemObjectBuilder.getInstance().newMolecule();
        IAtom s = DefaultChemObjectBuilder.getInstance().newAtom("S");
        IAtom o1 = DefaultChemObjectBuilder.getInstance().newAtom("O");
        IAtom o2 = DefaultChemObjectBuilder.getInstance().newAtom("O");

        IBond b1 = DefaultChemObjectBuilder.getInstance().newBond(s, o1, IBond.Order.DOUBLE);
        IBond b2 = DefaultChemObjectBuilder.getInstance().newBond(s, o2, IBond.Order.DOUBLE);

        mol.addAtom(s);
        mol.addAtom(o1);
        mol.addAtom(o2);

        mol.addBond(b1);
        mol.addBond(b2);

        StructGenMatcher matcher = new StructGenMatcher();
        IAtomType matched;


        matched = matcher.findMatchingAtomType(mol, mol.getAtom(0));
        assertAtomType(testedAtomTypes, "S3", matched);


        matched = matcher.findMatchingAtomType(mol, mol.getAtom(1));
        assertAtomType(testedAtomTypes, "O2", matched);


        matched = matcher.findMatchingAtomType(mol, mol.getAtom(2));
        assertAtomType(testedAtomTypes, "O2", matched);
    }


    /* Tests S4, Cl1 */
    @Test public void testS4() throws CDKException {
        IMolecule mol = DefaultChemObjectBuilder.getInstance().newMolecule();
        IAtom s = DefaultChemObjectBuilder.getInstance().newAtom("S");
        mol.addAtom(s);
        for (int i = 0; i < 6; i++) {
            IAtom f = DefaultChemObjectBuilder.getInstance().newAtom("F");
            mol.addAtom(f);
            IBond bond = DefaultChemObjectBuilder.getInstance().newBond(s, f, IBond.Order.SINGLE);
            mol.addBond(bond);
        }

        StructGenMatcher matcher = new StructGenMatcher();
        IAtomType matched;


        matched = matcher.findMatchingAtomType(mol, mol.getAtom(0));
        assertAtomType(testedAtomTypes, "S4", matched);

        for (int i = 1; i < mol.getAtomCount(); i++) {
            matched = matcher.findMatchingAtomType(mol, mol.getAtom(i));
            assertAtomType(testedAtomTypes, "atom " + i + " failed to match", "F1", matched);
        }
    }

    /* Tests S4, O2 */
    @Test public void testS4oxide() throws CDKException {
        IMolecule mol = DefaultChemObjectBuilder.getInstance().newMolecule();
        IAtom s = DefaultChemObjectBuilder.getInstance().newAtom("S");
        IAtom o1 = DefaultChemObjectBuilder.getInstance().newAtom("O");
        IAtom o2 = DefaultChemObjectBuilder.getInstance().newAtom("O");
        IAtom o3 = DefaultChemObjectBuilder.getInstance().newAtom("O");

        IBond b1 = DefaultChemObjectBuilder.getInstance().newBond(s, o1, IBond.Order.DOUBLE);
        IBond b2 = DefaultChemObjectBuilder.getInstance().newBond(s, o2, IBond.Order.DOUBLE);
        IBond b3 = DefaultChemObjectBuilder.getInstance().newBond(s, o3, IBond.Order.DOUBLE);

        mol.addAtom(s);
        mol.addAtom(o1);
        mol.addAtom(o2);
        mol.addAtom(o3);

        mol.addBond(b1);
        mol.addBond(b2);
        mol.addBond(b3);

        StructGenMatcher matcher = new StructGenMatcher();
        IAtomType matched;


        matched = matcher.findMatchingAtomType(mol, mol.getAtom(0));
        assertAtomType(testedAtomTypes, "S4", matched);


        matched = matcher.findMatchingAtomType(mol, mol.getAtom(1));
        assertAtomType(testedAtomTypes, "O2", matched);


        matched = matcher.findMatchingAtomType(mol, mol.getAtom(2));
        assertAtomType(testedAtomTypes, "O2", matched);

        matched = matcher.findMatchingAtomType(mol, mol.getAtom(3));
        assertAtomType(testedAtomTypes, "O2", matched);
    }

    /* Tests N3, O2 */
    @Test public void testN3acid() throws CDKException {
        IMolecule mol = DefaultChemObjectBuilder.getInstance().newMolecule();
        IAtom n = DefaultChemObjectBuilder.getInstance().newAtom("N");
        IAtom o = DefaultChemObjectBuilder.getInstance().newAtom("O");
        IAtom h = DefaultChemObjectBuilder.getInstance().newAtom("H");


        IBond b1 = DefaultChemObjectBuilder.getInstance().newBond(n, o, IBond.Order.DOUBLE);
        IBond b2 = DefaultChemObjectBuilder.getInstance().newBond(n, h, IBond.Order.SINGLE);


        mol.addAtom(n);
        mol.addAtom(o);
        mol.addAtom(h);

        mol.addBond(b1);
        mol.addBond(b2);

        StructGenMatcher matcher = new StructGenMatcher();
        IAtomType matched;

        matched = matcher.findMatchingAtomType(mol, mol.getAtom(0));
        assertAtomType(testedAtomTypes, "N3", matched);


        matched = matcher.findMatchingAtomType(mol, mol.getAtom(1));
        assertAtomType(testedAtomTypes, "O2", matched);


        matched = matcher.findMatchingAtomType(mol, mol.getAtom(2));
        assertAtomType(testedAtomTypes, "H1", matched);
    }

    @Test public void testN3cyanide() throws CDKException {
        IMolecule mol = DefaultChemObjectBuilder.getInstance().newMolecule();
        IAtom n = DefaultChemObjectBuilder.getInstance().newAtom("N");
        IAtom c1 = DefaultChemObjectBuilder.getInstance().newAtom("C");
        IAtom c2 = DefaultChemObjectBuilder.getInstance().newAtom("C");


        c1.setHydrogenCount(0);
        c2.setHydrogenCount(3);

        IBond b1 = DefaultChemObjectBuilder.getInstance().newBond(n, c1, IBond.Order.TRIPLE);
        IBond b2 = DefaultChemObjectBuilder.getInstance().newBond(c1, c2, IBond.Order.SINGLE);


        mol.addAtom(n);
        mol.addAtom(c1);
        mol.addAtom(c2);

        mol.addBond(b1);
        mol.addBond(b2);

        StructGenMatcher matcher = new StructGenMatcher();
        IAtomType matched;

        matched = matcher.findMatchingAtomType(mol, mol.getAtom(0));
        assertAtomType(testedAtomTypes, "N3", matched);


        matched = matcher.findMatchingAtomType(mol, mol.getAtom(1));
        assertAtomType(testedAtomTypes, "C4", matched);


        matched = matcher.findMatchingAtomType(mol, mol.getAtom(2));
        assertAtomType(testedAtomTypes, "C4", matched);
    }


    /* Tests N5, O2, C4 */
    @Test public void testN5() throws CDKException {
        IMolecule mol = DefaultChemObjectBuilder.getInstance().newMolecule();
        IAtom n = DefaultChemObjectBuilder.getInstance().newAtom("N");
        IAtom o1 = DefaultChemObjectBuilder.getInstance().newAtom("O");
        IAtom o2 = DefaultChemObjectBuilder.getInstance().newAtom("O");
        IAtom c = DefaultChemObjectBuilder.getInstance().newAtom("C");

        c.setHydrogenCount(3);

        IBond b1 = DefaultChemObjectBuilder.getInstance().newBond(n, o1, IBond.Order.DOUBLE);
        IBond b2 = DefaultChemObjectBuilder.getInstance().newBond(n, o2, IBond.Order.DOUBLE);
        IBond b3 = DefaultChemObjectBuilder.getInstance().newBond(n, c, IBond.Order.SINGLE);

        mol.addAtom(n);
        mol.addAtom(o1);
        mol.addAtom(o2);
        mol.addAtom(c);

        mol.addBond(b1);
        mol.addBond(b2);
        mol.addBond(b3);

        StructGenMatcher matcher = new StructGenMatcher();
        IAtomType matched;

        matched = matcher.findMatchingAtomType(mol, mol.getAtom(0));
        assertAtomType(testedAtomTypes, "N5", matched);


        matched = matcher.findMatchingAtomType(mol, mol.getAtom(1));
        assertAtomType(testedAtomTypes, "O2", matched);

        matched = matcher.findMatchingAtomType(mol, mol.getAtom(2));
        assertAtomType(testedAtomTypes, "O2", matched);

        matched = matcher.findMatchingAtomType(mol, mol.getAtom(3));
        assertAtomType(testedAtomTypes, "C4", matched);
    }

    /* Test B3, F1 */
    @Test public void testB3() throws CDKException {
       IMolecule mol = DefaultChemObjectBuilder.getInstance().newMolecule();
        IAtom b = DefaultChemObjectBuilder.getInstance().newAtom("B");
        IAtom f1 = DefaultChemObjectBuilder.getInstance().newAtom("F");
        IAtom f2 = DefaultChemObjectBuilder.getInstance().newAtom("F");
        IAtom f3 = DefaultChemObjectBuilder.getInstance().newAtom("F");

        IBond b1 = DefaultChemObjectBuilder.getInstance().newBond(b, f1, IBond.Order.SINGLE);
        IBond b2 = DefaultChemObjectBuilder.getInstance().newBond(b, f2, IBond.Order.SINGLE);
        IBond b3 = DefaultChemObjectBuilder.getInstance().newBond(b, f3, IBond.Order.SINGLE);

        mol.addAtom(b);
        mol.addAtom(f1);
        mol.addAtom(f2);
        mol.addAtom(f3);
        mol.addBond(b1);
        mol.addBond(b2);
        mol.addBond(b3);


        StructGenMatcher matcher = new StructGenMatcher();
        IAtomType matched;

        matched = matcher.findMatchingAtomType(mol, mol.getAtom(0));
        assertAtomType(testedAtomTypes, "B3", matched);


        matched = matcher.findMatchingAtomType(mol, mol.getAtom(1));
        assertAtomType(testedAtomTypes, "F1", matched);

        matched = matcher.findMatchingAtomType(mol, mol.getAtom(2));
        assertAtomType(testedAtomTypes, "F1", matched);

        matched = matcher.findMatchingAtomType(mol, mol.getAtom(3));
        assertAtomType(testedAtomTypes, "F1", matched);
    }

  
    @Test public void testSe2() throws CDKException {
        IMolecule mol = DefaultChemObjectBuilder.getInstance().newMolecule();
        IAtom se = DefaultChemObjectBuilder.getInstance().newAtom("Se");
        IAtom o = DefaultChemObjectBuilder.getInstance().newAtom("O");
        IBond b1 = DefaultChemObjectBuilder.getInstance().newBond(se, o, IBond.Order.DOUBLE);
        mol.addAtom(se);
        mol.addAtom(o);
        mol.addBond(b1);

        StructGenMatcher matcher = new StructGenMatcher();
        IAtomType matched;

        matched = matcher.findMatchingAtomType(mol, mol.getAtom(0));
        assertAtomType(testedAtomTypes, "Se2", matched);


        matched = matcher.findMatchingAtomType(mol, mol.getAtom(1));
        assertAtomType(testedAtomTypes, "O2", matched);        

    }

    /**
     * The test seems to be run by JUnit in order in which they found
     * in the source. Ugly, but @AfterClass does not work because that
     * methods does cannot assert anything.
     */
    @Test public void countTestedAtomTypes() {
    	AtomTypeFactory factory = AtomTypeFactory.getInstance(
    		"org/openscience/cdk/config/data/structgen_atomtypes.xml",
            NoNotificationChemObjectBuilder.getInstance()
        );

   	    IAtomType[] expectedTypes = factory.getAllAtomTypes();        
        if (expectedTypes.length != testedAtomTypes.size()) {
       	    String errorMessage = "Atom types not tested:";
            for (IAtomType expectedType : expectedTypes) {
                if (!testedAtomTypes.containsKey(expectedType.getAtomTypeName()))
                    errorMessage += " " + expectedType.getAtomTypeName();
            }
            Assert.assertEquals(errorMessage,
    			factory.getAllAtomTypes().length,
    			testedAtomTypes.size()
    		);
    	}
    }

}<|MERGE_RESOLUTION|>--- conflicted
+++ resolved
@@ -54,19 +54,6 @@
     public String getAtomTypeListName() {
       return ATOMTYPE_LIST;
     };
-<<<<<<< HEAD
-
-    public AtomTypeFactory getFactory() {
-      return factory;
-    }
-
-    public IAtomTypeMatcher getAtomTypeMatcher(IChemObjectBuilder builder) {
-      return new StructGenMatcher();
-    }
-
-    private static Map<String, Integer> testedAtomTypes = new HashMap<String, Integer>();
-=======
->>>>>>> 0d36ceb9
 
     public AtomTypeFactory getFactory() {
       return factory;
