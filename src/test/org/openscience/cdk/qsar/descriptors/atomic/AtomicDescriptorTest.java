--- conflicted
+++ resolved
@@ -126,11 +126,7 @@
         DescriptorValue v = descriptor.calculate(mol.getAtom(1), mol);
         String[] names2 = v.getNames();
 
-<<<<<<< HEAD
-        Assert.assertEquals(names1.length, names2.length);
-=======
         Assert.assertEquals("("+descriptor.getClass().toString()+") fails. ",names1.length, names2.length);
->>>>>>> 0d36ceb9
         Assert.assertArrayEquals(names1, names2);
 
         int valueCount = v.getValue().length();
