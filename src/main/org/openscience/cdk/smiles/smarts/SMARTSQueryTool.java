--- conflicted
+++ resolved
@@ -91,8 +91,6 @@
  * </tr>
  * </tbody>
  * </table>
-<<<<<<< HEAD
-=======
  *
  * <h3>Notes</h3>
  * <ul>
@@ -114,7 +112,6 @@
  * as <code>[O-]C(=O)c1ccccc1c2c3ccc([O-])cc3oc4cc(=O)ccc24</code>. Thus SMARTS patterns that depend on proper
  * aromaticity detection may not work correctly in such polycyclic systems</li>
  * </ul>
->>>>>>> 0d36ceb9
  *
  * @author Rajarshi Guha
  * @cdk.created 2007-04-08
