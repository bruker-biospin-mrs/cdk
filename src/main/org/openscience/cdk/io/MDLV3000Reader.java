/* $Revision$ $Author$ $Date$
 *
 * Copyright (C) 2006-2008  Egon Willighagen <egonw@sci.kun.nl>
 *
 * Contact: cdk-devel@lists.sourceforge.net
 *
 * This library is free software; you can redistribute it and/or
 * modify it under the terms of the GNU Lesser General Public
 * License as published by the Free Software Foundation; either
 * version 2.1 of the License, or (at your option) any later version.
 *
 * This library is distributed in the hope that it will be useful,
 * but WITHOUT ANY WARRANTY; without even the implied warranty of
 * MERCHANTABILITY or FITNESS FOR A PARTICULAR PURPOSE.  See the GNU
 * Lesser General Public License for more details.
 *
 * You should have received a copy of the GNU Lesser General Public
 * License along with this library; if not, write to the Free Software
 * Foundation, Inc., 51 Franklin St, Fifth Floor, Boston, MA 02110-1301 USA.
 */
package org.openscience.cdk.io;

import org.openscience.cdk.CDKConstants;
import org.openscience.cdk.annotations.TestClass;
import org.openscience.cdk.annotations.TestMethod;
import org.openscience.cdk.config.IsotopeFactory;
import org.openscience.cdk.exception.CDKException;
import org.openscience.cdk.interfaces.IAtom;
import org.openscience.cdk.interfaces.IAtomContainer;
import org.openscience.cdk.interfaces.IBond;
import org.openscience.cdk.interfaces.IChemObject;
import org.openscience.cdk.interfaces.IChemObjectBuilder;
import org.openscience.cdk.interfaces.IPseudoAtom;
import org.openscience.cdk.io.formats.IResourceFormat;
import org.openscience.cdk.io.formats.MDLV3000Format;
import org.openscience.cdk.io.setting.IOSetting;
import org.openscience.cdk.tools.ILoggingTool;
import org.openscience.cdk.tools.LoggingToolFactory;
import org.openscience.cdk.tools.manipulator.BondManipulator;

import javax.vecmath.Point2d;
import javax.vecmath.Point3d;
import java.io.BufferedReader;
import java.io.IOException;
import java.io.InputStream;
import java.io.InputStreamReader;
import java.io.Reader;
import java.io.StringReader;
import java.util.Hashtable;
import java.util.Iterator;
import java.util.Map;
import java.util.StringTokenizer;
import java.util.regex.Matcher;
import java.util.regex.Pattern;

/**
 * Class that implements the MDL mol V3000 format. This reader reads the 
 * element symbol and 2D or 3D coordinates from the ATOM block.
 *
 * @cdk.module io
 * @cdk.githash
 *
 * @author      Egon Willighagen <egonw@users.sf.net>
 * @cdk.created 2006
 * 
 * @cdk.keyword MDL molfile V3000
 * @cdk.require java1.4+
 */
@TestClass("org.openscience.cdk.io.MDLV3000ReaderTest")
public class MDLV3000Reader extends DefaultChemObjectReader {

    BufferedReader input = null;
    private static ILoggingTool logger =
        LoggingToolFactory.createLoggingTool(MDLV3000Reader.class);

    private Pattern keyValueTuple;
    private Pattern keyValueTuple2;
    
    private int lineNumber;

    public MDLV3000Reader(Reader in) {
    	this(in, Mode.RELAXED);
    }
    public MDLV3000Reader(Reader in, Mode mode) {
        input = new BufferedReader(in);
        initIOSettings();
        super.mode = mode;
        /* compile patterns */
        keyValueTuple = Pattern.compile("\\s*(\\w+)=([^\\s]*)(.*)"); // e.g. CHG=-1
        keyValueTuple2 = Pattern.compile("\\s*(\\w+)=\\(([^\\)]*)\\)(.*)"); // e.g. ATOMS=(1 31)
        lineNumber = 0;
    }

    public MDLV3000Reader(InputStream input) {
    	this(input, Mode.RELAXED);
    }
    public MDLV3000Reader(InputStream input, Mode mode) {
        this(new InputStreamReader(input), mode);
    }
    
    public MDLV3000Reader() {
        this(new StringReader(""));
    }
    
    @TestMethod("testGetFormat")
    public IResourceFormat getFormat() {
        return MDLV3000Format.getInstance();
    }

    @TestMethod("testSetReader_Reader")
    public void setReader(Reader input) throws CDKException {
        if (input instanceof BufferedReader) {
            this.input = (BufferedReader)input;
        } else {
            this.input = new BufferedReader(input);
        }
        lineNumber = 0;
    }

    @TestMethod("testSetReader_InputStream")
    public void setReader(InputStream input) throws CDKException {
        setReader(new InputStreamReader(input));
    }

	@TestMethod("testAccepts")
    public boolean accepts(Class classObject) {
		Class[] interfaces = classObject.getInterfaces();
		for (int i=0; i<interfaces.length; i++) {
<<<<<<< HEAD
=======
			if (IMolecule.class.equals(interfaces[i])) return true;
>>>>>>> 03ef86ba
			if (IAtomContainer.class.equals(interfaces[i])) return true;
		}
    Class superClass = classObject.getSuperclass();
    if (superClass != null) return this.accepts(superClass);
		return false;
	}

	public <T extends IChemObject> T read(T object) throws CDKException {
        if (object instanceof IAtomContainer) {
            return (T)readMolecule(object.getBuilder());
        }
        return null;
    }
    
    public IAtomContainer readMolecule(IChemObjectBuilder builder) throws CDKException {
        return builder.newInstance(IAtomContainer.class,readConnectionTable(builder));
    }
    
    public IAtomContainer readConnectionTable(IChemObjectBuilder builder) throws CDKException {
    	logger.info("Reading CTAB block");
        IAtomContainer readData = builder.newInstance(IAtomContainer.class);
        boolean foundEND = false;
        String lastLine = readHeader(readData);
        while (isReady() && !foundEND) {
            String command = readCommand(lastLine);
            logger.debug("command found: " + command);
            if ("END CTAB".equals(command)) {
                foundEND = true;
            } else if ("BEGIN CTAB".equals(command)) {
                // that's fine
            } else if ("COUNTS".equals(command)) {
                // don't think I need to parse this
            } else if ("BEGIN ATOM".equals(command)) {
                readAtomBlock(readData);
            } else if ("BEGIN BOND".equals(command)) {
                readBondBlock(readData);
            } else if ("BEGIN SGROUP".equals(command)) {
                readSGroup(readData);
            } else {
                logger.warn("Unrecognized command: " + command);
            }
            lastLine = readLine();
        }
        return readData;
    }
    
    /**
     * @throws CDKException when no file content is detected
     * @return Last line read
     */
    public String readHeader(IAtomContainer readData) throws CDKException {
		// read four lines
    	String line1 = readLine();
    	if (line1 == null) {
    		throw new CDKException("Expected a header line, but found nothing.");
    	}
    	if (line1.length() > 0) {
    		if (line1.startsWith("M  V30")) {
    			// no header
    			return line1;
    		}
    		readData.setProperty(CDKConstants.TITLE, line1);
    	}
    	readLine();
    	String line3 = readLine();
    	if (line3.length() > 0) readData.setProperty(CDKConstants.COMMENT, line3);
        String line4 = readLine();
        if (!line4.contains("3000")) {
            throw new CDKException("This file is not a MDL V3000 molfile.");
        }
    	return readLine();
	}

	/**
     * Reads the atoms, coordinates and charges.
     *
     * <p>IMPORTANT: it does not support the atom list and its negation!
     */
    public void readAtomBlock(IAtomContainer readData) throws CDKException {
    	logger.info("Reading ATOM block");
    	IsotopeFactory isotopeFactory;
        try {
	        isotopeFactory = IsotopeFactory.getInstance(readData.getBuilder());
        } catch (IOException exception) {
	        throw new CDKException("Could not initiate the IsotopeFactory.", exception);
        }
        
        int RGroupCounter = 1;
        int Rnumber = 0;
        String[] rGroup = null;

        boolean foundEND = false;
        while (isReady() && !foundEND) {
            String command = readCommand(readLine());
            if ("END ATOM".equals(command)) {
                // FIXME: should check whether 3D is really 2D
                foundEND = true;
            } else {
                logger.debug("Parsing atom from: " + command);
                IAtom atom = readData.getBuilder().newInstance(IAtom.class);
                StringTokenizer tokenizer = new StringTokenizer(command);
                // parse the index
                try {
                    atom.setID(tokenizer.nextToken());
                } catch (Exception exception) {
                    String error = "Error while parsing atom index";
                    logger.error(error);
                    logger.debug(exception);
                    throw new CDKException(error, exception);
                }
                // parse the element
                String element = tokenizer.nextToken();
                if (isotopeFactory.isElement(element)) {
                    atom = isotopeFactory.configure(readData.getBuilder().newInstance(IAtom.class,element));
                } else if ("A".equals(element)) {
                	atom = readData.getBuilder().newInstance(IPseudoAtom.class,element);
                } else if ("Q".equals(element)) {
                	atom = readData.getBuilder().newInstance(IPseudoAtom.class,element);
                } else if ("*".equals(element)) {
                	atom = readData.getBuilder().newInstance(IPseudoAtom.class,element);
                } else if ("LP".equals(element)) {
                	atom = readData.getBuilder().newInstance(IPseudoAtom.class,element);
                } else if ("L".equals(element)) {
                	atom = readData.getBuilder().newInstance(IPseudoAtom.class,element);
                } else if (element.length() > 0 && element.charAt(0) == 'R'){
                	logger.debug("Atom ", element, " is not an regular element. Creating a PseudoAtom.");
                    //check if the element is R
                	rGroup = element.split("^R");
                    if (rGroup.length > 1){
                    	try{
                    		Rnumber = Integer.valueOf(rGroup[(rGroup.length-1)]).intValue();
                    		RGroupCounter=Rnumber;
                    	}catch(Exception ex){
                    		Rnumber=RGroupCounter;
                    		RGroupCounter++;
                    	}
                    	element="R"+Rnumber;
                    }
                    atom = readData.getBuilder().newInstance(IPseudoAtom.class,element);
                } else {
                	if (mode == ISimpleChemObjectReader.Mode.STRICT) {
                		throw new CDKException("Invalid element type. Must be an existing element, or one in: A, Q, L, LP, *.");
                	}
                	atom = readData.getBuilder().newInstance(IPseudoAtom.class,element);
                    atom.setSymbol(element);
                }

                // parse atom coordinates (in Angstrom)
                try {
                    String xString = tokenizer.nextToken();
                    String yString = tokenizer.nextToken();
                    String zString = tokenizer.nextToken();
                    double x = Double.parseDouble(xString);
                    double y = Double.parseDouble(yString);
                    double z = Double.parseDouble(zString);
                    atom.setPoint3d(new Point3d(x, y, z));
                    atom.setPoint2d(new Point2d(x, y)); // FIXME: dirty!
                } catch (Exception exception) {
                    String error = "Error while parsing atom coordinates";
                    logger.error(error);
                    logger.debug(exception);
                    throw new CDKException(error, exception);
                }
                // atom-atom mapping
                String mapping = tokenizer.nextToken();
                if (!mapping.equals("0")) {
                    logger.warn("Skipping atom-atom mapping: " + mapping);
                } // else: default 0 is no mapping defined
                
                // the rest are key value things
                if (command.indexOf("=") != -1) {
                    Map<String,String> options = parseOptions(exhaustStringTokenizer(tokenizer));
                    Iterator<String> keys = options.keySet().iterator();
                    while (keys.hasNext()) {
                        String key = keys.next();
                        String value = options.get(key);
                        try {
                            if (key.equals("CHG")) {
                                int charge = Integer.parseInt(value);
                                if (charge != 0) { // zero is no charge specified
                                    atom.setFormalCharge(charge);
                                }
                            } else {
                                logger.warn("Not parsing key: " + key);
                            }
                        } catch (Exception exception) {
                            String error = "Error while parsing key/value " + key + "=" +
                            value + ": " + exception.getMessage();
                            logger.error(error);
                            logger.debug(exception);
                            throw new CDKException(error, exception);
                        }
                    }
                }
                
                // store atom
                readData.addAtom(atom);
                logger.debug("Added atom: " + atom);
            }
        }
    }
    
    /**
     * Reads the bond atoms, order and stereo configuration.
     */
    public void readBondBlock(IAtomContainer readData) throws CDKException {
    	logger.info("Reading BOND block");
        boolean foundEND = false;
        while (isReady() && !foundEND) {
            String command = readCommand(readLine());
            if ("END BOND".equals(command)) {
                foundEND = true;
            } else {
                logger.debug("Parsing bond from: " + command);
                StringTokenizer tokenizer = new StringTokenizer(command);
                IBond bond = readData.getBuilder().newInstance(IBond.class);
                // parse the index
                try {
                    String indexString = tokenizer.nextToken();
                    bond.setID(indexString);
                } catch (Exception exception) {
                    String error = "Error while parsing bond index";
                    logger.error(error);
                    logger.debug(exception);
                    throw new CDKException(error, exception);
                }
                // parse the order
                try {
                    String orderString = tokenizer.nextToken();
                    int order = Integer.parseInt(orderString);
                    if (order >= 4) {
                        logger.warn("Query order types are not supported (yet). File a bug if you need it");
                    } else {
                        bond.setOrder(BondManipulator.createBondOrder((double)order));
                    }
                } catch (Exception exception) {
                    String error = "Error while parsing bond index";
                    logger.error(error);
                    logger.debug(exception);
                    throw new CDKException(error, exception);
                }
                // parse index atom 1
                try {
                    String indexAtom1String = tokenizer.nextToken();
                    int indexAtom1 = Integer.parseInt(indexAtom1String);
                    IAtom atom1 = readData.getAtom(indexAtom1 -1);
                    bond.setAtom(atom1, 0);
                } catch (Exception exception) {
                    String error = "Error while parsing index atom 1 in bond";
                    logger.error(error);
                    logger.debug(exception);
                    throw new CDKException(error, exception);
                }
                // parse index atom 2
                try {
                    String indexAtom2String = tokenizer.nextToken();
                    int indexAtom2 = Integer.parseInt(indexAtom2String);
                    IAtom atom2 = readData.getAtom(indexAtom2 -1);
                    bond.setAtom(atom2, 1);
                } catch (Exception exception) {
                    String error = "Error while parsing index atom 2 in bond";
                    logger.error(error);
                    logger.debug(exception);
                    throw new CDKException(error, exception);
                }
                // the rest are key=value fields
                if (command.indexOf("=") != -1) {
                    Map<String,String> options = parseOptions(exhaustStringTokenizer(tokenizer));
                    Iterator<String> keys = options.keySet().iterator();
                    while (keys.hasNext()) {
                        String key = keys.next();
                        String value = options.get(key);
                        try {
                            if (key.equals("CFG")) {
                                int configuration = Integer.parseInt(value);
                                if (configuration == 0) {
                                    bond.setStereo(IBond.Stereo.NONE);
                                } else if (configuration == 1) {
                                    bond.setStereo(IBond.Stereo.UP);
                                } else if (configuration == 2) {
                                    bond.setStereo((IBond.Stereo)CDKConstants.UNSET);
                                } else if (configuration == 3) {
                                    bond.setStereo(IBond.Stereo.DOWN);
                                }
                            } else {
                                logger.warn("Not parsing key: " + key);
                            }
                        } catch (Exception exception) {
                            String error = "Error while parsing key/value " + key + "=" +
                            value + ": " + exception.getMessage();
                            logger.error(error);
                            logger.debug(exception);
                            throw new CDKException(error, exception);
                        }
                    }
                }
                
                // storing bond
                readData.addBond(bond);
                logger.debug("Added bond: " + bond);
            }
        }
    }
    
    /**
     * Reads labels.
     */
    public void readSGroup(IAtomContainer readData) throws CDKException {
        boolean foundEND = false;
        while (isReady() && !foundEND) {
            String command = readCommand(readLine());
            if ("END SGROUP".equals(command)) {
                foundEND = true;
            } else {
                logger.debug("Parsing Sgroup line: " + command);
                StringTokenizer tokenizer = new StringTokenizer(command);
                // parse the index
                String indexString = tokenizer.nextToken();
                logger.warn("Skipping external index: " + indexString);
                // parse command type
                String type = tokenizer.nextToken();
                // parse the external index
                String externalIndexString = tokenizer.nextToken();
                logger.warn("Skipping external index: " + externalIndexString);
                
                // the rest are key=value fields
                Map<String,String> options = new Hashtable<String,String>();
                if (command.indexOf("=") != -1) {
                    options = parseOptions(exhaustStringTokenizer(tokenizer));
                }

                // now interpret line
                if (type.startsWith("SUP")) {
                    Iterator<String> keys = options.keySet().iterator();
                    int atomID = -1;
                    String label = "";
                    while (keys.hasNext()) {
                        String key = keys.next();
                        String value = options.get(key);
                        try {
                            if (key.equals("ATOMS")) {
                                StringTokenizer atomsTokenizer = new StringTokenizer(value);
                                Integer.parseInt(atomsTokenizer.nextToken()); // should be 1, int atomCount = 
                                atomID = Integer.parseInt(atomsTokenizer.nextToken());
                            } else if (key.equals("LABEL")) {
                                label = value;
                            } else {
                                logger.warn("Not parsing key: " + key);
                            }
                        } catch (Exception exception) {
                            String error = "Error while parsing key/value " + key + "=" +
                            value + ": " + exception.getMessage();
                            logger.error(error);
                            logger.debug(exception);
                            throw new CDKException(error, exception);
                        }
                        if (atomID != -1 && label.length() > 0) {
                        	IAtom atom = readData.getAtom(atomID-1);
                            if (!(atom instanceof IPseudoAtom)) {
                                atom = readData.getBuilder().newInstance(IPseudoAtom.class,atom);
                            }
                            ((IPseudoAtom)atom).setLabel(label);
                            readData.setAtom(atomID-1, atom);
                        }
                    }
                } else {
                    logger.warn("Skipping unrecognized SGROUP type: " + type);
                }
            }
        }
    }

            
    /**
     * Reads the command on this line. If the line is continued on the next, that
     * part is added.
     *
     * @return Returns the command on this line.
     */
    private String readCommand(String line) throws CDKException {
        if (line.startsWith("M  V30 ")) {
            String command =  line.substring(7);
            if (command.endsWith("-")) {
                command = command.substring(0, command.length()-1);
                command += readCommand(readLine());
            }
            return command;
        } else {
            throw new CDKException("Could not read MDL file: unexpected line: " + line);
        }
    }
    
    private Map<String,String> parseOptions(String string) throws CDKException {
        Map<String,String> keyValueTuples = new Hashtable<String,String>();
        while (string.length() >= 3) {
            logger.debug("Matching remaining option string: " + string);
            Matcher tuple1Matcher = keyValueTuple2.matcher(string);
            if (tuple1Matcher.matches()) {
                String key = tuple1Matcher.group(1);
                String value = tuple1Matcher.group(2);
                string = tuple1Matcher.group(3);
                logger.debug("Found key: " + key);
                logger.debug("Found value: " + value);
                keyValueTuples.put(key, value);
            } else {
                Matcher tuple2Matcher = keyValueTuple.matcher(string);
                if (tuple2Matcher.matches()) {
                    String key = tuple2Matcher.group(1);
                    String value = tuple2Matcher.group(2);
                    string = tuple2Matcher.group(3);
                    logger.debug("Found key: " + key);
                    logger.debug("Found value: " + value);
                    keyValueTuples.put(key, value);
                } else {
                    logger.warn("Quiting; could not parse: " + string + ".");
                    string = "";
                }
            }
        }
        return keyValueTuples;
    }
    
    public String exhaustStringTokenizer(StringTokenizer tokenizer) {
        StringBuffer buffer = new StringBuffer();
        buffer.append(" ");
        while (tokenizer.hasMoreTokens()) {
            buffer.append(tokenizer.nextToken());
            buffer.append(" ");
        }
        return buffer.toString();
    }
    
    public String readLine() throws CDKException {
        String line = null;
        try {
            line = input.readLine();
            lineNumber++;
            logger.debug("read line " + lineNumber + ":", line);
        } catch (Exception exception) {
            String error = "Unexpected error while reading file: " + exception.getMessage();
            logger.error(error);
            logger.debug(exception);
            throw new CDKException(error, exception);
        }
        return line;
    }
    
    public boolean isReady() throws CDKException {
        try {
            return input.ready();
        } catch (Exception exception) {
            String error = "Unexpected error while reading file: " + exception.getMessage();
            logger.error(error);
            logger.debug(exception);
            throw new CDKException(error, exception);
        }
    }

<<<<<<< HEAD
    @TestMethod("testAccepts")
    public boolean accepts(IChemObject object) {
        if (object instanceof IAtomContainer) {
            return true;
        }
        return false;
    }

=======
>>>>>>> 03ef86ba
    @TestMethod("testClose")
    public void close() throws IOException {
        input.close();
    }
    
    private void initIOSettings() {
    }
    
    public IOSetting[] getIOSettings() {
        return new IOSetting[0];
    }
    
}<|MERGE_RESOLUTION|>--- conflicted
+++ resolved
@@ -126,10 +126,7 @@
     public boolean accepts(Class classObject) {
 		Class[] interfaces = classObject.getInterfaces();
 		for (int i=0; i<interfaces.length; i++) {
-<<<<<<< HEAD
-=======
-			if (IMolecule.class.equals(interfaces[i])) return true;
->>>>>>> 03ef86ba
+			if (IAtomContainer.class.equals(interfaces[i])) return true;
 			if (IAtomContainer.class.equals(interfaces[i])) return true;
 		}
     Class superClass = classObject.getSuperclass();
@@ -588,17 +585,6 @@
         }
     }
 
-<<<<<<< HEAD
-    @TestMethod("testAccepts")
-    public boolean accepts(IChemObject object) {
-        if (object instanceof IAtomContainer) {
-            return true;
-        }
-        return false;
-    }
-
-=======
->>>>>>> 03ef86ba
     @TestMethod("testClose")
     public void close() throws IOException {
         input.close();
