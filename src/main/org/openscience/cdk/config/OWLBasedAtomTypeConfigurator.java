--- conflicted
+++ resolved
@@ -36,11 +36,7 @@
  * AtomType resource that reads the atom type configuration from an OWL file.
  *
  * @cdk.module  core
-<<<<<<< HEAD
- * @cdk.svnrev  $Revision: 12444 $
-=======
  * @cdk.githash
->>>>>>> 3d7adae9
  */
 @TestClass("org.openscience.cdk.config.OWLBasedAtomTypeConfiguratorTest")
 public class OWLBasedAtomTypeConfigurator implements IAtomTypeConfigurator {
