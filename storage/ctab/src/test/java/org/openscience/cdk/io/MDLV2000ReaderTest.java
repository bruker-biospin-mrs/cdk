/* 
 * Copyright (C) 2003-2007  The Chemistry Development Kit (CDK) project
 *                    2014  Mark B Vine (orcid:0000-0002-7794-0426)
 *
 * Contact: cdk-devel@slists.sourceforge.net
 *
 * This program is free software; you can redistribute it and/or
 * modify it under the terms of the GNU Lesser General Public License
 * as published by the Free Software Foundation; either version 2.1
 * of the License, or (at your option) any later version.
 * All we ask is that proper credit is given for our work, which includes
 * - but is not limited to - adding the above copyright notice to the beginning
 * of your source code files, and to any copyright notice that you may distribute
 * with programs based on this work.
 *
 * This program is distributed in the hope that it will be useful,
 * but WITHOUT ANY WARRANTY; without even the implied warranty of
 * MERCHANTABILITY or FITNESS FOR A PARTICULAR PURPOSE.  See the
 * GNU Lesser General Public License for more details.
 *
 * You should have received a copy of the GNU Lesser General Public License
 * along with this program; if not, write to the Free Software
 * Foundation, Inc., 51 Franklin St, Fifth Floor, Boston, MA 02110-1301 USA.
 *  */
package org.openscience.cdk.io;

<<<<<<< HEAD
import org.hamcrest.CoreMatchers;
=======
>>>>>>> 45aaf093
import org.junit.Assert;
import org.junit.BeforeClass;
import org.junit.Test;
import org.mockito.Mockito;
import org.openscience.cdk.*;
import org.openscience.cdk.exception.CDKException;
import org.openscience.cdk.geometry.GeometryUtil;
import org.openscience.cdk.interfaces.*;
import org.openscience.cdk.interfaces.IBond.Order;
<<<<<<< HEAD
import org.openscience.cdk.interfaces.IChemFile;
import org.openscience.cdk.interfaces.IChemObject;
import org.openscience.cdk.interfaces.IChemObjectBuilder;
import org.openscience.cdk.interfaces.IPseudoAtom;
import org.openscience.cdk.interfaces.IStereoElement;
import org.openscience.cdk.interfaces.ITetrahedralChirality;
=======
>>>>>>> 45aaf093
import org.openscience.cdk.io.IChemObjectReader.Mode;
import org.openscience.cdk.io.listener.PropertiesListener;
import org.openscience.cdk.isomorphism.matchers.Expr;
import org.openscience.cdk.isomorphism.matchers.QueryBond;
import org.openscience.cdk.sgroup.Sgroup;
import org.openscience.cdk.sgroup.SgroupBracket;
import org.openscience.cdk.sgroup.SgroupKey;
import org.openscience.cdk.sgroup.SgroupType;
import org.openscience.cdk.silent.SilentChemObjectBuilder;
import org.openscience.cdk.tools.ILoggingTool;
import org.openscience.cdk.tools.LoggingToolFactory;
import org.openscience.cdk.tools.manipulator.AtomContainerManipulator;
import org.openscience.cdk.tools.manipulator.ChemFileManipulator;

<<<<<<< HEAD
import java.io.BufferedReader;
import java.io.ByteArrayInputStream;
import java.io.IOException;
import java.io.InputStream;
import java.io.StringReader;
import java.nio.charset.StandardCharsets;
import java.util.Iterator;
import java.util.List;
import java.util.Map;
import java.util.Properties;
import java.util.Set;
=======
import java.io.*;
import java.nio.charset.StandardCharsets;
import java.util.*;
>>>>>>> 45aaf093

import static org.hamcrest.CoreMatchers.*;
import static org.hamcrest.Matchers.closeTo;
import static org.hamcrest.Matchers.greaterThanOrEqualTo;
import static org.junit.Assert.*;
import static org.mockito.Mockito.mock;
import static org.mockito.Mockito.verify;

/**
 * TestCase for the reading MDL mol files using one test file.
 * A test case for SDF files is available as separate Class.
 *
 * @cdk.module test-io
 *
 * @see org.openscience.cdk.io.MDLV2000Reader
 * @see org.openscience.cdk.io.SDFReaderTest
 */
public class MDLV2000ReaderTest extends SimpleChemObjectReaderTest {

    private static ILoggingTool logger = LoggingToolFactory.createLoggingTool(MDLV2000ReaderTest.class);

    @BeforeClass
    public static void setup() {
        setSimpleChemObjectReader(new MDLV2000Reader(), "data/mdl/bug682233.mol");
    }

    @Test
    public void testAccepts() {
        MDLV2000Reader reader = new MDLV2000Reader();
        assertTrue(reader.accepts(ChemFile.class));
        assertTrue(reader.accepts(ChemModel.class));
        assertTrue(reader.accepts(AtomContainer.class));
    }

    /**
     * @cdk.bug 3084064
     */
    @Test
    public void testBug3084064() throws Exception {
        String filename = "data/mdl/weirdprops.sdf";
        logger.info("Testing: " + filename);
        InputStream ins = this.getClass().getClassLoader().getResourceAsStream(filename);
        MDLV2000Reader reader = new MDLV2000Reader(ins);
        ChemFile chemFile = reader.read(new ChemFile());
        reader.close();

        Assert.assertNotNull(chemFile);

        List<IAtomContainer> mols = ChemFileManipulator.getAllAtomContainers(chemFile);
        Assert.assertEquals(10, mols.size());

        IAtomContainer mol = mols.get(0);
        Map<Object, Object> props = mol.getProperties();
        Assert.assertNotNull(props);
        Assert.assertEquals(5, props.size());

        String[] keys = {"DatabaseID", "cdk:Title", "PeaksExplained", "cdk:Remark", "Score"};
        for (String s : keys) {
            boolean found = false;
            for (Object key : props.keySet()) {
                if (s.equals(key)) {
                    found = true;
                    break;
                }
            }
            assertTrue(s + " was not read from the file", found);
        }
    }

    /**
     * @cdk.bug 682233
     */
    @Test
    public void testBug682233() throws Exception {
        String filename = "data/mdl/bug682233.mol";
        logger.info("Testing: " + filename);
        InputStream ins = this.getClass().getClassLoader().getResourceAsStream(filename);
        MDLV2000Reader reader = new MDLV2000Reader(ins);
        ChemFile chemFile = reader.read(new ChemFile());
        reader.close();

        Assert.assertNotNull(chemFile);
        Assert.assertEquals(1, chemFile.getChemSequenceCount());
        org.openscience.cdk.interfaces.IChemSequence seq = chemFile.getChemSequence(0);
        Assert.assertNotNull(seq);
        Assert.assertEquals(1, seq.getChemModelCount());
        org.openscience.cdk.interfaces.IChemModel model = seq.getChemModel(0);
        Assert.assertNotNull(model);

        IAtomContainerSet som = model.getMoleculeSet();
        Assert.assertNotNull(som);
        Assert.assertEquals(1, som.getAtomContainerCount());
        IAtomContainer m = som.getAtomContainer(0);
        Assert.assertNotNull(m);
        Assert.assertEquals(4, m.getAtomCount());
        Assert.assertEquals(2, m.getBondCount());

        // test reading of formal charges
        org.openscience.cdk.interfaces.IAtom a = m.getAtom(0);
        Assert.assertNotNull(a);
        Assert.assertEquals("Na", a.getSymbol());
        Assert.assertEquals(1, a.getFormalCharge().intValue());
        a = m.getAtom(2);
        Assert.assertNotNull(a);
        Assert.assertEquals("O", a.getSymbol());
        Assert.assertEquals(-1, a.getFormalCharge().intValue());
    }

    @Test
    public void testAPinene() throws Exception {
        String filename = "data/mdl/a-pinene.mol";
        logger.info("Testing: " + filename);
        InputStream ins = this.getClass().getClassLoader().getResourceAsStream(filename);
        MDLV2000Reader reader = new MDLV2000Reader(ins);
        ChemFile chemFile = reader.read(new ChemFile());
        reader.close();
        Assert.assertNotNull(chemFile);
        List<IAtomContainer> containersList = ChemFileManipulator.getAllAtomContainers(chemFile);
        Assert.assertEquals(1, containersList.size());
        assertTrue(containersList.get(0).getAtomCount() > 0);
        assertTrue(containersList.get(0).getBondCount() > 0);
    }

    @Test
    public void testReadingMISOLines() throws Exception {
        String filename = "data/mdl/ChEBI_37340.mol";
        logger.info("Testing: " + filename);
        InputStream ins = this.getClass().getClassLoader().getResourceAsStream(filename);
        MDLV2000Reader reader = new MDLV2000Reader(ins, Mode.STRICT);
        ChemFile chemFile = reader.read(new ChemFile());
        reader.close();
        Assert.assertNotNull(chemFile);
        List<IAtomContainer> containersList = ChemFileManipulator.getAllAtomContainers(chemFile);
        Assert.assertEquals(1, containersList.size());
        assertTrue(containersList.get(0).getAtomCount() > 0);
        Assert.assertEquals(210, containersList.get(0).getAtom(0).getMassNumber().intValue());
    }

    /**
     * @cdk.bug 2234820
     */
    @Test
    public void testMassNumber() throws Exception {
        String filename = "data/mdl/massnumber.mol";
        logger.info("Testing: " + filename);
        InputStream ins = this.getClass().getClassLoader().getResourceAsStream(filename);
        MDLV2000Reader reader = new MDLV2000Reader(ins, Mode.STRICT);
        ChemFile chemFile = reader.read(new ChemFile());
        reader.close();
        Assert.assertNotNull(chemFile);
        List<IAtomContainer> containersList = ChemFileManipulator.getAllAtomContainers(chemFile);
        Assert.assertEquals(1, containersList.size());
        Assert.assertEquals(3, containersList.get(0).getAtomCount());
        Assert.assertEquals(2, containersList.get(0).getAtom(1).getMassNumber().intValue());
        Assert.assertEquals(3, containersList.get(0).getAtom(2).getMassNumber().intValue());
    }

    @Test
    public void testAlkane() throws Exception {
        String filename = "data/mdl/shortest_path_test.mol";
        logger.info("Testing: " + filename);
        InputStream ins = this.getClass().getClassLoader().getResourceAsStream(filename);
        MDLV2000Reader reader = new MDLV2000Reader(ins);
        ChemFile chemFile = reader.read(new ChemFile());
        reader.close();
        Assert.assertNotNull(chemFile);
        List<IAtomContainer> containersList = ChemFileManipulator.getAllAtomContainers(chemFile);
        Assert.assertEquals(1, containersList.size());
        IAtomContainer container = containersList.get(0);
        Assert.assertEquals(10, container.getAtomCount());
        Assert.assertEquals(9, container.getBondCount());
        Iterator<IAtom> atoms = container.atoms().iterator();
        while (atoms.hasNext()) {
            Assert.assertEquals("C", atoms.next().getSymbol());
        }
        Iterator<IBond> bonds = container.bonds().iterator();
        while (bonds.hasNext()) {
            Assert.assertEquals(Order.SINGLE, bonds.next().getOrder());
        }
    }

    @Test
    public void testReadTitle() throws Exception {
        String filename = "data/mdl/a-pinene.mol";
        logger.info("Testing: " + filename);
        InputStream ins = this.getClass().getClassLoader().getResourceAsStream(filename);
        MDLV2000Reader reader = new MDLV2000Reader(ins);
        IAtomContainer mol = reader.read(new AtomContainer());
        reader.close();
        Assert.assertEquals("a-pinen.mol", mol.getTitle());
    }

    @Test
    public void testFourRing() throws Exception {
        String filename = "data/mdl/four-ring-5x10.mol";
        logger.info("Testing: " + filename);
        InputStream ins = this.getClass().getClassLoader().getResourceAsStream(filename);
        MDLV2000Reader reader = new MDLV2000Reader(ins);
        ChemFile chemFile = reader.read(new ChemFile());
        reader.close();
        Assert.assertNotNull(chemFile);
        List<IAtomContainer> containersList = ChemFileManipulator.getAllAtomContainers(chemFile);
        Assert.assertEquals(1, containersList.size());
        assertTrue(containersList.get(0).getAtomCount() > 0);
        assertTrue(containersList.get(0).getBondCount() > 0);
    }

    @Test
    public void testHydrozyamino() throws Exception {
        String filename = "data/mdl/hydroxyamino.mol";
        logger.info("Testing: " + filename);
        InputStream ins = this.getClass().getClassLoader().getResourceAsStream(filename);
        MDLV2000Reader reader = new MDLV2000Reader(ins);
        ChemFile chemFile = reader.read(new ChemFile());
        reader.close();
        Assert.assertNotNull(chemFile);
        List<IAtomContainer> containersList = ChemFileManipulator.getAllAtomContainers(chemFile);
        Assert.assertEquals(1, containersList.size());
        assertTrue(containersList.get(0).getAtomCount() > 0);
        assertTrue(containersList.get(0).getBondCount() > 0);
    }

    @Test
    public void testMethylBenzol() throws Exception {
        String filename = "data/mdl/methylbenzol.mol";
        logger.info("Testing: " + filename);
        InputStream ins = this.getClass().getClassLoader().getResourceAsStream(filename);
        MDLV2000Reader reader = new MDLV2000Reader(ins);
        ChemFile chemFile = reader.read(new ChemFile());
        reader.close();
        Assert.assertNotNull(chemFile);
        List<IAtomContainer> containersList = ChemFileManipulator.getAllAtomContainers(chemFile);
        Assert.assertEquals(1, containersList.size());
        assertTrue(containersList.get(0).getAtomCount() > 0);
        assertTrue(containersList.get(0).getBondCount() > 0);
    }

    @Test
    public void testPolycarpol() throws Exception {
        String filename = "data/mdl/polycarpol.mol";
        logger.info("Testing: " + filename);
        InputStream ins = this.getClass().getClassLoader().getResourceAsStream(filename);
        MDLV2000Reader reader = new MDLV2000Reader(ins);
        ChemFile chemFile = reader.read(new ChemFile());
        reader.close();
        Assert.assertNotNull(chemFile);
        List<IAtomContainer> containersList = ChemFileManipulator.getAllAtomContainers(chemFile);
        Assert.assertEquals(1, containersList.size());
        assertTrue(containersList.get(0).getAtomCount() > 0);
        assertTrue(containersList.get(0).getBondCount() > 0);
    }

    @Test
    public void testReserpine() throws Exception {
        String filename = "data/mdl/reserpine.mol";
        logger.info("Testing: " + filename);
        InputStream ins = this.getClass().getClassLoader().getResourceAsStream(filename);
        MDLV2000Reader reader = new MDLV2000Reader(ins);
        ChemFile chemFile = reader.read(new ChemFile());
        reader.close();
        Assert.assertNotNull(chemFile);
        List<IAtomContainer> containersList = ChemFileManipulator.getAllAtomContainers(chemFile);
        Assert.assertEquals(1, containersList.size());
        assertTrue(containersList.get(0).getAtomCount() > 0);
        assertTrue(containersList.get(0).getBondCount() > 0);
    }

    @Test
    public void testSixRing() throws Exception {
        String filename = "data/mdl/six-ring-4x4.mol";
        logger.info("Testing: " + filename);
        InputStream ins = this.getClass().getClassLoader().getResourceAsStream(filename);
        MDLV2000Reader reader = new MDLV2000Reader(ins);
        ChemFile chemFile = reader.read(new ChemFile());
        reader.close();
        Assert.assertNotNull(chemFile);
        List<IAtomContainer> containersList = ChemFileManipulator.getAllAtomContainers(chemFile);
        Assert.assertEquals(1, containersList.size());
        assertTrue(containersList.get(0).getAtomCount() > 0);
        assertTrue(containersList.get(0).getBondCount() > 0);
    }

    @Test
    public void testSuperspiro() throws Exception {
        String filename = "data/mdl/superspiro.mol";
        logger.info("Testing: " + filename);
        InputStream ins = this.getClass().getClassLoader().getResourceAsStream(filename);
        MDLV2000Reader reader = new MDLV2000Reader(ins);
        ChemFile chemFile = reader.read(new ChemFile());
        reader.close();
        Assert.assertNotNull(chemFile);
        List<IAtomContainer> containersList = ChemFileManipulator.getAllAtomContainers(chemFile);
        Assert.assertEquals(1, containersList.size());
        assertTrue(containersList.get(0).getAtomCount() > 0);
        assertTrue(containersList.get(0).getBondCount() > 0);
    }

    @Test
    public void testGhemicalOutput() throws Exception {
        String filename = "data/mdl/butanoic_acid.mol";
        logger.info("Testing: " + filename);
        InputStream ins = this.getClass().getClassLoader().getResourceAsStream(filename);
        MDLV2000Reader reader = new MDLV2000Reader(ins);
        ChemFile chemFile = reader.read(new ChemFile());
        reader.close();
        Assert.assertNotNull(chemFile);
        List<IAtomContainer> containersList = ChemFileManipulator.getAllAtomContainers(chemFile);
        Assert.assertEquals(1, containersList.size());
        assertTrue(containersList.get(0).getAtomCount() > 0);
        assertTrue(containersList.get(0).getBondCount() > 0);
    }

    @Test
    public void testUsesGivenMolecule() throws Exception {
        String filename = "data/mdl/superspiro.mol"; // just a random file
        InputStream ins = this.getClass().getClassLoader().getResourceAsStream(filename);
        MDLV2000Reader reader = new MDLV2000Reader(ins);
        IAtomContainer superspiro = new AtomContainer();
        superspiro.setID("superspiro");
        IAtomContainer result = reader.read(superspiro);
        reader.close();
        Assert.assertEquals(superspiro.getID(), result.getID());
    }

    /**
     * @cdk.bug 835571
     */
    @Test
    public void testReadFromStringReader() throws Exception {
        String mdl = "cyclopropane.mol\n" + "\n" + "\n" + "  9  9  0  0  0                 1 V2000\n"
                + "   -0.0073   -0.5272    0.9655 C   0  0  0  0  0\n"
                + "   -0.6776   -0.7930   -0.3498 C   0  0  0  0  0\n"
                + "    0.2103    0.4053   -0.1891 C   0  0  0  0  0\n"
                + "    0.8019   -1.1711    1.2970 H   0  0  0  0  0\n"
                + "   -0.6000   -0.2021    1.8155 H   0  0  0  0  0\n"
                + "   -1.7511   -0.6586   -0.4435 H   0  0  0  0  0\n"
                + "   -0.3492   -1.6277   -0.9620 H   0  0  0  0  0\n"
                + "    1.1755    0.4303   -0.6860 H   0  0  0  0  0\n"
                + "   -0.2264    1.3994   -0.1675 H   0  0  0  0  0\n" + "  1  2  1  6  0  0\n"
                + "  1  3  1  6  0  0\n" + "  1  4  1  0  0  0\n" + "  1  5  1  1  0  0\n" + "  2  3  1  0  0  0\n"
                + "  2  6  1  0  0  0\n" + "  2  7  1  6  0  0\n" + "  3  8  1  6  0  0\n" + "  3  9  1  0  0  0\n"
                + "M  END\n";
        MDLV2000Reader reader = new MDLV2000Reader(new StringReader(mdl));
        ChemFile chemFile = reader.read(new ChemFile());
        reader.close();
        Assert.assertNotNull(chemFile);
        Assert.assertEquals(1, chemFile.getChemSequenceCount());
        org.openscience.cdk.interfaces.IChemSequence seq = chemFile.getChemSequence(0);
        Assert.assertNotNull(seq);
        Assert.assertEquals(1, seq.getChemModelCount());
        org.openscience.cdk.interfaces.IChemModel model = seq.getChemModel(0);
        Assert.assertNotNull(model);

        IAtomContainerSet som = model.getMoleculeSet();
        Assert.assertNotNull(som);
        Assert.assertEquals(1, som.getAtomContainerCount());
        IAtomContainer m = som.getAtomContainer(0);
        Assert.assertNotNull(m);
        Assert.assertEquals(9, m.getAtomCount());
        Assert.assertEquals(9, m.getBondCount());
    }

    @Test
    public void testRGroup() throws Exception {
        String filename = "data/mdl/SARGROUPTEST.sdf";
        logger.info("Testing: " + filename);
        InputStream ins = this.getClass().getClassLoader().getResourceAsStream(filename);
        MDLV2000Reader reader = new MDLV2000Reader(ins);
        IAtomContainer mol = reader.read(new AtomContainer());
        reader.close();
        Assert.assertEquals("R2", ((IPseudoAtom) mol.getAtom(19)).getLabel());
    }

    @Test
    public void testAliasPropertyGroup() throws Exception {
        String filename = "data/mdl/AliasPropertyRGroup.sdf";
        logger.info("Testing: " + filename);
        InputStream ins = this.getClass().getClassLoader().getResourceAsStream(filename);
        MDLV2000Reader reader = new MDLV2000Reader(ins);
        IAtomContainer mol = reader.read(new AtomContainer());
        reader.close();
        IAtom atom = mol.getAtom(0);
        assertTrue(atom instanceof IPseudoAtom);
        Assert.assertEquals("R\\1", ((IPseudoAtom) atom).getLabel());
    }

    /**
     * @cdk.bug 1587283
     */
    @Test
    public void testBug1587283() throws Exception {
        String filename = "data/mdl/bug1587283.mol";
        logger.info("Testing: " + filename);
        InputStream ins = this.getClass().getClassLoader().getResourceAsStream(filename);
        MDLV2000Reader reader = new MDLV2000Reader(ins);
        ChemFile chemFile = reader.read(new ChemFile());
        reader.close();
        Assert.assertNotNull(chemFile);
        List<IAtomContainer> containersList = ChemFileManipulator.getAllAtomContainers(chemFile);
        Assert.assertEquals(1, containersList.size());
        Assert.assertEquals(15, containersList.get(0).getAtomCount());
        Assert.assertEquals(16, containersList.get(0).getBondCount());
    }

    @Test
    public void testReadProton() throws Exception {
        String mdl = "proton.mol\n" + "\n" + "\n" + "  1  0  0  0  0                 1 V2000\n"
                + "   -0.0073   -0.5272    0.9655 H   0  0  0  0  0\n" + "M  CHG  1   1   1\n" + "M  END\n";
        MDLV2000Reader reader = new MDLV2000Reader(new StringReader(mdl));
        IAtomContainer mol = reader.read(new AtomContainer());
        reader.close();
        Assert.assertNotNull(mol);
        Assert.assertEquals(1, mol.getAtomCount());
        Assert.assertEquals(0, mol.getBondCount());
        Assert.assertEquals(1, AtomContainerManipulator.getTotalFormalCharge(mol));
        IAtom atom = mol.getAtom(0);
        Assert.assertEquals(1, atom.getFormalCharge().intValue());
    }

    @Test
    public void testReadingCharges() throws Exception {
        String filename = "data/mdl/withcharges.mol";
        logger.info("Testing: " + filename);
        InputStream ins = this.getClass().getClassLoader().getResourceAsStream(filename);
        MDLV2000Reader reader = new MDLV2000Reader(ins);
        IChemFile chemFile = reader.read(new ChemFile());
        reader.close();
        IAtomContainer container = chemFile.getChemSequence(0).getChemModel(0).getMoleculeSet().getAtomContainer(0);
        Assert.assertEquals(1, container.getAtom(6).getFormalCharge().intValue());
        Assert.assertEquals(-1, container.getAtom(8).getFormalCharge().intValue());
    }

    @Test
    public void testEmptyString() throws Exception {
        String emptyString = "";
        MDLV2000Reader reader = new MDLV2000Reader(new StringReader(emptyString));
        IAtomContainer mol = reader.read(new AtomContainer());
        reader.close();
        Assert.assertNull(mol);
    }

    @Test
    public void testNoAtomCase() throws Exception {
        String filename = "data/mdl/emptyStructure.sdf";
        logger.info("Testing: " + filename);
        InputStream ins = this.getClass().getClassLoader().getResourceAsStream(filename);
        MDLV2000Reader reader = new MDLV2000Reader(ins);
        ChemFile chemFile = reader.read(new ChemFile());
        reader.close();
        Assert.assertNotNull(chemFile);
        List<IAtomContainer> containersList = ChemFileManipulator.getAllAtomContainers(chemFile);
        Assert.assertEquals(1, containersList.size());

        IAtomContainer container = containersList.get(0);
        Assert.assertNotNull(container);
        Assert.assertEquals(0, container.getAtomCount());
        Assert.assertEquals(0, container.getBondCount());

        Map<Object, Object> props = container.getProperties();
        Set<Object> keys = props.keySet();

        assertTrue(keys.contains("SubstanceType"));
        assertTrue(keys.contains("TD50 Rat"));
        assertTrue(keys.contains("ChemCount"));
    }

    /**
     * @cdk.bug 1732307
     */
    @Test
    public void testZeroZCoordinates() throws Exception {
        String filename = "data/mdl/nozcoord.sdf";
        logger.info("Testing: " + filename);
        InputStream ins = this.getClass().getClassLoader().getResourceAsStream(filename);
        MDLV2000Reader reader = new MDLV2000Reader(ins);
        Properties prop = new Properties();
        prop.setProperty("ForceReadAs3DCoordinates", "true");
        PropertiesListener listener = new PropertiesListener(prop);
        reader.addChemObjectIOListener(listener);
        reader.customizeJob();

        IAtomContainer mol = reader.read(DefaultChemObjectBuilder.getInstance().newInstance(IAtomContainer.class));
        reader.close();
        Assert.assertNotNull(mol);
        Assert.assertEquals(5, mol.getAtomCount());

        boolean has3d = GeometryUtil.has3DCoordinates(mol);
        assertTrue(has3d);
    }

    /**
     * @cdk.bug 1732307
     */
    @Test
    public void testZeroZCoordinates3DMarked() throws Exception {
        String filename = "data/mdl/nozcoord.sdf";
        logger.info("Testing: " + filename);
        InputStream ins = this.getClass().getClassLoader().getResourceAsStream(filename);
        MDLV2000Reader reader = new MDLV2000Reader(ins);
        IAtomContainer mol = reader.read(DefaultChemObjectBuilder.getInstance().newInstance(IAtomContainer.class));
        reader.close();
        Assert.assertNotNull(mol);
        Assert.assertEquals(5, mol.getAtomCount());

        boolean has3d = GeometryUtil.has3DCoordinates(mol);
        assertTrue(has3d);
    }

    /**
     * @cdk.bug 1826577
     */
    @Test
    public void testHisotopes_Strict() throws Exception {
        String filename = "data/mdl/hisotopes.mol";
        logger.info("Testing: " + filename);
        InputStream ins = this.getClass().getClassLoader().getResourceAsStream(filename);
        try {
            MDLV2000Reader reader = new MDLV2000Reader(ins, Mode.STRICT);
            reader.read(new ChemFile());
            reader.close();
            Assert.fail("Expected a CDKException");
        } catch (CDKException | IOException exception) {
            // OK, that's what's is supposed to happen
        }
    }

    /**
     * @cdk.bug 1826577
     */
    @Test
    public void testHisotopes_Relaxed() throws Exception {
        String filename = "data/mdl/hisotopes.mol";
        logger.info("Testing: " + filename);
        InputStream ins = this.getClass().getClassLoader().getResourceAsStream(filename);
        MDLV2000Reader reader = new MDLV2000Reader(ins, Mode.RELAXED);
        IChemFile chemFile = reader.read(new ChemFile());
        reader.close();
        Assert.assertNotNull(chemFile);
        List<IAtomContainer> containersList = ChemFileManipulator.getAllAtomContainers(chemFile);
        Assert.assertNotNull(containersList.get(0));
        assertFalse((containersList.get(0)).getAtom(1) instanceof IPseudoAtom);
        assertFalse((containersList.get(0)).getAtom(2) instanceof IPseudoAtom);
    }

    /**
     *
     * @throws Exception
     */
    @Test
    public void testReadRadical() throws Exception {
        String filename = "data/mdl/332727182.radical.mol";
        logger.info("Testing: " + filename);
        InputStream ins = this.getClass().getClassLoader().getResourceAsStream(filename);
        MDLV2000Reader reader = new MDLV2000Reader(ins, Mode.STRICT);
        ChemFile chemFile = reader.read(new ChemFile());
        reader.close();
        Assert.assertNotNull(chemFile);
        List<IAtomContainer> containersList = ChemFileManipulator.getAllAtomContainers(chemFile);
        Assert.assertEquals(1, containersList.size());
        assertTrue((containersList.get(0)).getAtomCount() > 0);
        assertTrue((containersList.get(0)).getBondCount() > 0);
        assertTrue((containersList.get(0)).getSingleElectronCount() > 0);
    }

    /**
     * @cdk.bug 2604888
     */
    @Test
    public void testNoCoordinates() throws Exception {
        String mdl = "cyclopropane.mol\n" + "\n" + "\n" + "  9  9  0  0  0 0 0 0 0 0 0 0 0 1 V2000\n"
                + "    0.0000    0.0000    0.0000 C   0  0  0  0  0\n"
                + "    0.0000    0.0000    0.0000 C   0  0  0  0  0\n"
                + "    0.0000    0.0000    0.0000 C   0  0  0  0  0\n"
                + "    0.0000    0.0000    0.0000 H   0  0  0  0  0\n"
                + "    0.0000    0.0000    0.0000 H   0  0  0  0  0\n"
                + "    0.0000    0.0000    0.0000 H   0  0  0  0  0\n"
                + "    0.0000    0.0000    0.0000 H   0  0  0  0  0\n"
                + "    0.0000    0.0000    0.0000 H   0  0  0  0  0\n"
                + "    0.0000    0.0000    0.0000 H   0  0  0  0  0\n" + "  1  2  1  6  0  0\n"
                + "  1  3  1  6  0  0\n" + "  1  4  1  0  0  0\n" + "  1  5  1  1  0  0\n" + "  2  3  1  0  0  0\n"
                + "  2  6  1  0  0  0\n" + "  2  7  1  6  0  0\n" + "  3  8  1  6  0  0\n" + "  3  9  1  0  0  0\n"
                + "M  END\n";
        MDLV2000Reader reader = new MDLV2000Reader(new StringReader(mdl));
        IAtomContainer molecule = reader.read(new AtomContainer());
        reader.close();
        Assert.assertNotNull(molecule);
        Assert.assertEquals(9, molecule.getAtomCount());
        Assert.assertEquals(9, molecule.getBondCount());
        for (IAtom atom : molecule.atoms()) {
            Assert.assertNull(atom.getPoint2d());
            Assert.assertNull(atom.getPoint2d());
        }
    }

    @Test
    public void testUndefinedStereo() throws Exception {
        String filename = "data/mdl/ChEBI_26120.mol";
        logger.info("Testing: " + filename);
        InputStream ins = this.getClass().getClassLoader().getResourceAsStream(filename);
        MDLV2000Reader reader = new MDLV2000Reader(ins, Mode.STRICT);
        IAtomContainer mol = reader.read(new AtomContainer());
        reader.close();
        Assert.assertEquals(IBond.Stereo.E_OR_Z, mol.getBond(1).getStereo());
        Assert.assertEquals(IBond.Stereo.E_OR_Z, mol.getBond(6).getStereo());
        Assert.assertEquals(IBond.Stereo.E_OR_Z, mol.getBond(7).getStereo());
        Assert.assertEquals(IBond.Stereo.E_OR_Z, mol.getBond(11).getStereo());
    }

    @Test
    public void testUndefinedStereo2() throws Exception {
        String filename = "data/mdl/a-pinene-with-undefined-stereo.mol";
        InputStream ins = this.getClass().getClassLoader().getResourceAsStream(filename);
        MDLV2000Reader reader = new MDLV2000Reader(ins, Mode.STRICT);
        IAtomContainer mol = reader.read(new AtomContainer());
        reader.close();
        Assert.assertEquals(IBond.Stereo.UP_OR_DOWN, mol.getBond(1).getStereo());
    }

    /**
     * Tests that the '0' read from the bond block for bond stereo
     * is read is 'no stereochemistry involved'.
     */
    @Test
    public void testStereoReadZeroDefault() throws Exception {
        String filename = "data/mdl/withcharges.mol";
        logger.info("Testing: " + filename);
        InputStream ins = this.getClass().getClassLoader().getResourceAsStream(filename);
        MDLV2000Reader reader = new MDLV2000Reader(ins, Mode.STRICT);
        ChemFile chemFile = reader.read(new ChemFile());
        reader.close();
        Assert.assertNotNull(chemFile);
        List<IAtomContainer> containersList = ChemFileManipulator.getAllAtomContainers(chemFile);
        Assert.assertEquals(1, containersList.size());
        IAtomContainer container = containersList.get(0);
        Assert.assertEquals(IBond.Stereo.NONE, container.getBond(0).getStereo());
    }

    @Test
    public void testReadStereoBonds() throws Exception {
        String mdl = "cyclopropane.mol\n" + "\n" + "\n" + "  9  9  0  0  0                 1 V2000\n"
                + "   -0.0073   -0.5272    0.9655 C   0  0  0  0  0\n"
                + "   -0.6776   -0.7930   -0.3498 C   0  0  0  0  0\n"
                + "    0.2103    0.4053   -0.1891 C   0  0  0  0  0\n"
                + "    0.8019   -1.1711    1.2970 H   0  0  0  0  0\n"
                + "   -0.6000   -0.2021    1.8155 H   0  0  0  0  0\n"
                + "   -1.7511   -0.6586   -0.4435 H   0  0  0  0  0\n"
                + "   -0.3492   -1.6277   -0.9620 H   0  0  0  0  0\n"
                + "    1.1755    0.4303   -0.6860 H   0  0  0  0  0\n"
                + "   -0.2264    1.3994   -0.1675 H   0  0  0  0  0\n" + "  1  2  1  6  0  0\n"
                + "  1  3  1  6  0  0\n" + "  1  4  1  0  0  0\n" + "  1  5  1  1  0  0\n" + "  2  3  1  0  0  0\n"
                + "  2  6  1  0  0  0\n" + "  2  7  1  6  0  0\n" + "  3  8  1  6  0  0\n" + "  3  9  1  0  0  0\n"
                + "M  END\n";
        MDLV2000Reader reader = new MDLV2000Reader(new StringReader(mdl));
        IAtomContainer mol = reader.read(new AtomContainer());
        reader.close();
        Assert.assertNotNull(mol);
        Assert.assertEquals(9, mol.getAtomCount());
        Assert.assertEquals(9, mol.getBondCount());
        Assert.assertEquals(IBond.Stereo.DOWN, mol.getBond(0).getStereo());
        Assert.assertEquals(IBond.Stereo.UP, mol.getBond(3).getStereo());
    }

    @Test
    public void testStereoDoubleBonds() throws Exception {
        String filename = "data/mdl/butadiene.mol";
        logger.info("Testing: " + filename);
        InputStream ins = this.getClass().getClassLoader().getResourceAsStream(filename);
        MDLV2000Reader reader = new MDLV2000Reader(ins, Mode.STRICT);
        ChemFile chemFile = reader.read(new ChemFile());
        reader.close();
        Assert.assertNotNull(chemFile);
        List<IAtomContainer> containersList = ChemFileManipulator.getAllAtomContainers(chemFile);
        Assert.assertEquals(1, containersList.size());
        IAtomContainer container = containersList.get(0);
        Assert.assertEquals(IBond.Stereo.E_Z_BY_COORDINATES, container.getBond(0).getStereo());
        Assert.assertEquals(IBond.Stereo.E_OR_Z, container.getBond(2).getStereo());
    }

    /**
     * Tests numbering of R# elements according to RGP line.
     * @throws Exception
     */
    @Test
    public void testRGroupHashNumbering() throws Exception {
        String filename = "data/mdl/rgroups.mol";
        logger.info("Testing: " + filename);
        InputStream ins = this.getClass().getClassLoader().getResourceAsStream(filename);
        MDLV2000Reader reader = new MDLV2000Reader(ins);
        IAtomContainer mol = reader.read(new AtomContainer());
        reader.close();
        for (IBond bond : mol.bonds()) {
            IPseudoAtom rGroup = null;
            IAtom partner = null;
            if (bond.getBegin() instanceof IPseudoAtom) {
                rGroup = (IPseudoAtom) bond.getBegin();
                partner = bond.getEnd();
            } else {
                partner = bond.getBegin();
                rGroup = (IPseudoAtom) bond.getEnd();
            }
            if (partner.getSymbol().equals("N")) {
                Assert.assertEquals(rGroup.getLabel(), "R4");
            } else if (partner.getSymbol().equals("P")) {
                Assert.assertEquals(rGroup.getLabel(), "R1");
            } else if (partner.getSymbol().equals("As")) {
                Assert.assertEquals(rGroup.getLabel(), "R4");
            } else if (partner.getSymbol().equals("Si")) {
                Assert.assertEquals(rGroup.getLabel(), "R");
            }
        }
    }

    /**
     * Test for hard coded R-group numbers in the Atom block.
     * Hard coding is accepted but should not be done really, instead use
     * a hash (#) conform the CTFile spec.
     * @throws Exception
     */
    @Test
    public void testRGroupHardcodedNumbering() throws Exception {
        String filename = "data/mdl/rgroupsNumbered.mol";
        logger.info("Testing: " + filename);
        InputStream ins = this.getClass().getClassLoader().getResourceAsStream(filename);
        MDLV2000Reader reader = new MDLV2000Reader(ins);
        IAtomContainer mol = reader.read(DefaultChemObjectBuilder.getInstance().newInstance(IAtomContainer.class));
        reader.close();
        for (IBond bond : mol.bonds()) {
            IPseudoAtom rGroup;
            if (bond.getBegin() instanceof IPseudoAtom)
                rGroup = (IPseudoAtom) bond.getBegin();
            else
                rGroup = (IPseudoAtom) bond.getEnd();

            if (bond.getOrder() == IBond.Order.DOUBLE) {
                Assert.assertEquals(rGroup.getLabel(), "R32");
            } else if (bond.getStereo() == IBond.Stereo.DOWN) {
                Assert.assertEquals(rGroup.getLabel(), "R2");
            } else if (bond.getStereo() == IBond.Stereo.UP) {
                Assert.assertEquals(rGroup.getLabel(), "R20");
            } else
                Assert.assertEquals(rGroup.getLabel(), "R5");
        }
    }

    @Test
    public void testReadValence() throws Exception {
        String filename = "data/mdl/a-pinene-with-valence.mol";
        logger.info("Testing: " + filename);
        InputStream ins = this.getClass().getClassLoader().getResourceAsStream(filename);
        MDLV2000Reader reader = new MDLV2000Reader(ins);

        IAtomContainer mol = reader.read(new AtomContainer());
        reader.close();
        Assert.assertNotNull(mol);
        Assert.assertEquals(2, mol.getAtom(0).getValency().intValue());
        Assert.assertEquals(3, mol.getAtom(1).getValency().intValue());
        Assert.assertThat(mol.getAtom(2).getValency(), is(not(0)));
        Assert.assertThat(mol.getAtom(2).getValency(), is(4));
        Assert.assertEquals(0, mol.getAtom(3).getValency().intValue());
    }

    @Test
    public void testShortLines() throws Exception {
        logger.info("Testing short lines Mode.RELAXED");
        testShortLinesForMode(Mode.RELAXED);
        logger.info("Testing short lines Mode.STRICT");
        testShortLinesForMode(Mode.STRICT);
    }

    private void testShortLinesForMode(IChemObjectReader.Mode mode) throws Exception {
        String filename = "data/mdl/glycine-short-lines.mol";
        InputStream ins = this.getClass().getClassLoader().getResourceAsStream(filename);
        MDLV2000Reader reader = new MDLV2000Reader(ins, mode);
        IAtomContainer mol = reader.read(new AtomContainer());
        reader.close();
        Assert.assertNotNull(mol);
        Assert.assertEquals(mol.getAtomCount(), 5);
        Assert.assertEquals(mol.getBondCount(), 4);
    }

    @Test
    public void testReadAtomAtomMapping() throws Exception {
        String filename = "data/mdl/a-pinene-with-atom-atom-mapping.mol";
        logger.info("Testing: " + filename);
        InputStream ins = this.getClass().getClassLoader().getResourceAsStream(filename);
        MDLV2000Reader reader = new MDLV2000Reader(ins);
        IAtomContainer mol = reader.read(new AtomContainer());
        reader.close();
        Assert.assertNotNull(mol);
        Assert.assertEquals(1, ((Integer) mol.getAtom(0).getProperty(CDKConstants.ATOM_ATOM_MAPPING)).intValue());
        Assert.assertEquals(15, ((Integer) mol.getAtom(1).getProperty(CDKConstants.ATOM_ATOM_MAPPING)).intValue());
        Assert.assertNull(mol.getAtom(2).getProperty(CDKConstants.ATOM_ATOM_MAPPING));
    }

    /**
     * @cdk.bug 2936440
     */
    @Test
    public void testHas2DCoordinates_With000() throws Exception {
        String filenameMol = "data/mdl/with000coordinate.mol";
        InputStream ins = this.getClass().getClassLoader().getResourceAsStream(filenameMol);
        IAtomContainer molOne = null;
        MDLV2000Reader reader = new MDLV2000Reader(ins, Mode.STRICT);
        molOne = reader.read(new AtomContainer());
        reader.close();
        Assert.assertNotNull(molOne.getAtom(0).getPoint2d());
        Assert.assertNotNull(molOne.getAtom(0).getPoint3d());
    }

    @Test
    public void testAtomValueLines() throws Exception {
        String filename = "data/mdl/atomValueLines.mol";
        InputStream ins = this.getClass().getClassLoader().getResourceAsStream(filename);
        MDLV2000Reader reader = new MDLV2000Reader(ins);
        IAtomContainer testMolecule = DefaultChemObjectBuilder.getInstance().newInstance(IAtomContainer.class);
        IAtomContainer result = reader.read(testMolecule);
        reader.close();
        IAtom oxygen = result.getAtom(0);
        assertTrue(oxygen.getSymbol().equals("O"));
        Assert.assertEquals(oxygen.getProperty(CDKConstants.COMMENT), "Oxygen comment");
    }

    @Test
    public void testDeuterium() throws Exception {
        String filename = "data/mdl/chemblMolregno5369.mol";
        InputStream ins = this.getClass().getClassLoader().getResourceAsStream(filename);
        MDLV2000Reader reader = new MDLV2000Reader(ins, Mode.RELAXED);

        Properties prop = new Properties();
        prop.setProperty("InterpretHydrogenIsotopes", "true");
        PropertiesListener listener = new PropertiesListener(prop);
        reader.addChemObjectIOListener(listener);
        reader.customizeJob();

        IAtomContainer molecule = new AtomContainer();
        molecule = reader.read(molecule);
        reader.close();
        int deuteriumCount = 0;
        for (IAtom atom : molecule.atoms())
            if (atom.getSymbol().equals("H") && atom.getMassNumber() != null && atom.getMassNumber() == 2)
                deuteriumCount++;
        Assert.assertEquals(3, deuteriumCount);
    }

    @Test
    public void testDeuteriumProperties() throws Exception {
        String filename = "data/mdl/chemblMolregno5369.mol";
        InputStream ins = this.getClass().getClassLoader().getResourceAsStream(filename);
        MDLV2000Reader reader = new MDLV2000Reader(ins, Mode.RELAXED);
        IAtomContainer molecule = new AtomContainer();
        molecule = reader.read(molecule);
        reader.close();
        IAtom deuterium = molecule.getAtom(molecule.getAtomCount() - 1);
        assertTrue(1 == deuterium.getAtomicNumber());
        assertTrue(2 == deuterium.getMassNumber());
    }

    @Test
    public void testTritium() throws Exception {
        String filename = "data/mdl/chemblMolregno7039.mol";
        InputStream ins = this.getClass().getClassLoader().getResourceAsStream(filename);
        MDLV2000Reader reader = new MDLV2000Reader(ins);
        IAtomContainer molecule = new AtomContainer();
        molecule = reader.read(molecule);
        reader.close();
        int tritiumCount = 0;
        for (IAtom atom : molecule.atoms())
            if (atom.getSymbol().equals("H") && atom.getMassNumber() != null && atom.getMassNumber() == 3)
                tritiumCount++;
        Assert.assertEquals(1, tritiumCount);
    }

    @Test
    public void testTritiumProperties() throws Exception {
        String filename = "data/mdl/chemblMolregno7039.mol";
        InputStream ins = this.getClass().getClassLoader().getResourceAsStream(filename);
        MDLV2000Reader reader = new MDLV2000Reader(ins);
        IAtomContainer molecule = new AtomContainer();
        molecule = reader.read(molecule);
        reader.close();
        IAtom tritium = molecule.getAtom(molecule.getAtomCount() - 1);
        assertTrue(1 == tritium.getAtomicNumber());
        assertTrue(3 == tritium.getMassNumber());
    }

    /**
     * Tests a molfile with 'query' bond types (in this case bond type == 8 (any)).
     */
    @Test
    public void testQueryBondType8() throws Exception {
        String filename = "data/mdl/iridiumCoordination.chebi52748.mol";
        InputStream ins = this.getClass().getClassLoader().getResourceAsStream(filename);
        MDLV2000Reader reader = new MDLV2000Reader(ins);
        IAtomContainer atc = reader.read(new AtomContainer());
        reader.close();

        int queryBondCount = 0;
        for (IAtom atom : atc.atoms()) {
            if (atom.getSymbol().equals("Ir")) {
                for (IBond bond : atc.getConnectedBondsList(atom)) {
                    if (bond instanceof QueryBond) {
                        queryBondCount++;
                        assertSame(((QueryBond) bond).getExpression().type(), Expr.Type.TRUE);
                    }
                }
            }
        }
        Assert.assertEquals("Expecting three 'query' bond types to 'Ir'", 3, queryBondCount);
    }

    /**
     * Tests a molfile with 'query' bond types (in this case bond type == 6).
     */
    @Test
    public void testQueryBondType6() throws Exception {
        String filename = "data/mdl/chebi.querybond.51736.mol";
        InputStream ins = this.getClass().getClassLoader().getResourceAsStream(filename);
        MDLV2000Reader reader = new MDLV2000Reader(ins);
        IAtomContainer atc = reader.read(new AtomContainer());
        reader.close();
        int queryBondCount = 0;

        for (IBond bond : atc.bonds()) {
            if (bond instanceof QueryBond) {
                queryBondCount++;
                assertSame(((QueryBond) bond).getExpression().type(), Expr.Type.SINGLE_OR_AROMATIC);
            }
        }
        Assert.assertEquals("Expecting six 'query' bond types", 6, queryBondCount);
    }

    /**
     * Test that R-groups at higher atom numbers (>9) are read correctly
     */
    @Test
    public void testRGroupHighAtomNumber() throws Exception {
        InputStream in = ClassLoader.getSystemResourceAsStream("data/mdl/brenda_molfile_rgroup.mol");
        MDLV2000Reader reader = new MDLV2000Reader(in);
        IAtomContainer molecule = DefaultChemObjectBuilder.getInstance().newInstance(IAtomContainer.class);
        reader.read(molecule);
        reader.close();
        Assert.assertEquals("R", molecule.getAtom(55).getSymbol());
    }

    @Test
    public void testAliasAtomNaming() throws Exception {
        InputStream in = ClassLoader.getSystemResourceAsStream("data/mdl/mol_testAliasAtomNaming.mol");
        MDLV2000Reader reader = new MDLV2000Reader(in);
        IAtomContainer molecule = DefaultChemObjectBuilder.getInstance().newInstance(IAtomContainer.class);
        reader.read(molecule);
        reader.close();

        IAtom[] atoms = AtomContainerManipulator.getAtomArray(molecule);

        int r1Count = 0;
        for (IAtom atom : atoms) {
            if (atom instanceof IPseudoAtom) {
                Assert.assertEquals("R1", ((IPseudoAtom) atom).getLabel());
                r1Count++;
            }
        }
        Assert.assertEquals(2, r1Count);
    }

    @Test
    public void testPseudoAtomLabels() throws Exception {
        InputStream in = ClassLoader.getSystemResourceAsStream("data/mdl/pseudoatoms.sdf");
        MDLV2000Reader reader = new MDLV2000Reader(in);
        IAtomContainer molecule = DefaultChemObjectBuilder.getInstance().newInstance(IAtomContainer.class);
        molecule = reader.read(molecule);
        reader.close();
        assertTrue(molecule.getAtom(4) instanceof IPseudoAtom);
        Assert.assertEquals("R", molecule.getAtom(4).getSymbol());
        IPseudoAtom pa = (IPseudoAtom) molecule.getAtom(4);
        Assert.assertEquals("Gln", pa.getLabel());
    }

    /**
     * @cdk.bug 3485634
     */
    @Test
    public void testMissingAtomProperties() throws Exception {
        InputStream in = ClassLoader.getSystemResourceAsStream("data/mdl/bug3485634.mol");
        MDLV2000Reader reader = new MDLV2000Reader(in);
        IAtomContainer molecule = DefaultChemObjectBuilder.getInstance().newInstance(IAtomContainer.class);
        molecule = reader.read(molecule);
        reader.close();
        Assert.assertEquals(9, molecule.getAtomCount());
    }

    @Test
    public void testBondOrderFour() throws Exception {
        InputStream in = ClassLoader.getSystemResourceAsStream("data/mdl/mdlWithBond4.mol");
        MDLV2000Reader reader = new MDLV2000Reader(in);
        IAtomContainer molecule = DefaultChemObjectBuilder.getInstance().newInstance(IAtomContainer.class);
        molecule = reader.read(molecule);
        reader.close();
        Assert.assertEquals(9, molecule.getAtomCount());
        Assert.assertEquals(IBond.Order.UNSET, molecule.getBond(0).getOrder());
        assertTrue(molecule.getBond(0).getFlag(CDKConstants.SINGLE_OR_DOUBLE));
        Assert.assertEquals(IBond.Order.SINGLE, molecule.getBond(1).getOrder());
        assertFalse(molecule.getBond(1).getFlag(CDKConstants.SINGLE_OR_DOUBLE));
    }

    @Test
    public void testAtomParity() throws CDKException, IOException {

        InputStream in = ClassLoader.getSystemResourceAsStream("data/mdl/mol_testAtomParity.mol");
        MDLV2000Reader reader = new MDLV2000Reader(in);
        IAtomContainer molecule = DefaultChemObjectBuilder.getInstance().newInstance(IAtomContainer.class);
        molecule = reader.read(molecule);
        reader.close();

        Assert.assertEquals(6, molecule.getAtomCount());
        boolean chiralCentre = false;
        IAtom[] atoms = AtomContainerManipulator.getAtomArray(molecule);
        for (IAtom atom : atoms) {
            Integer parity = atom.getStereoParity();
            if (parity == 1) {
                chiralCentre = true;
            }
        }

        assertTrue(chiralCentre);

    }

    @Test
    public void testSingleSingletRadical() throws Exception {

        InputStream in = ClassLoader.getSystemResourceAsStream("data/mdl/singleSingletRadical.mol");
        MDLV2000Reader reader = new MDLV2000Reader(in);
        IAtomContainer molecule = DefaultChemObjectBuilder.getInstance().newInstance(IAtomContainer.class);
        molecule = reader.read(molecule);
        reader.close();

        assertThat(molecule.getConnectedSingleElectronsCount(molecule.getAtom(1)), is(2));
    }

    @Test
    public void testSingleDoubletRadical() throws Exception {

        InputStream in = ClassLoader.getSystemResourceAsStream("data/mdl/singleDoubletRadical.mol");
        MDLV2000Reader reader = new MDLV2000Reader(in);
        IAtomContainer molecule = DefaultChemObjectBuilder.getInstance().newInstance(IAtomContainer.class);
        molecule = reader.read(molecule);
        reader.close();

        assertThat(molecule.getConnectedSingleElectronsCount(molecule.getAtom(1)), is(1));
    }

    @Test
    public void testSingleTripletRadical() throws Exception {

        InputStream in = ClassLoader.getSystemResourceAsStream("data/mdl/singleTripletRadical.mol");
        MDLV2000Reader reader = new MDLV2000Reader(in);
        IAtomContainer molecule = DefaultChemObjectBuilder.getInstance().newInstance(IAtomContainer.class);
        molecule = reader.read(molecule);
        reader.close();

        assertThat(molecule.getConnectedSingleElectronsCount(molecule.getAtom(1)), is(2));
    }

    @Test
    public void testMultipleRadicals() throws Exception {

        InputStream in = ClassLoader.getSystemResourceAsStream("data/mdl/multipleRadicals.mol");
        MDLV2000Reader reader = new MDLV2000Reader(in);
        IAtomContainer molecule = DefaultChemObjectBuilder.getInstance().newInstance(IAtomContainer.class);
        molecule = reader.read(molecule);
        reader.close();

        assertThat(molecule.getConnectedSingleElectronsCount(molecule.getAtom(0)), is(1));
        assertThat(molecule.getConnectedSingleElectronsCount(molecule.getAtom(1)), is(1));
        assertThat(molecule.getConnectedSingleElectronsCount(molecule.getAtom(2)), is(1));
        assertThat(molecule.getConnectedSingleElectronsCount(molecule.getAtom(3)), is(1));
        assertThat(molecule.getConnectedSingleElectronsCount(molecule.getAtom(4)), is(1));
        assertThat(molecule.getConnectedSingleElectronsCount(molecule.getAtom(5)), is(1));
        assertThat(molecule.getConnectedSingleElectronsCount(molecule.getAtom(6)), is(1));
        assertThat(molecule.getConnectedSingleElectronsCount(molecule.getAtom(7)), is(1));
        assertThat(molecule.getConnectedSingleElectronsCount(molecule.getAtom(8)), is(1));
    }

    @Test
    public void fe_iii_valence() throws Exception {
        InputStream in = getClass().getResourceAsStream("/data/mdl/iron-iii.mol");
        MDLV2000Reader reader = new MDLV2000Reader(in);
        IAtomContainer molecule = DefaultChemObjectBuilder.getInstance().newInstance(IAtomContainer.class);
        molecule = reader.read(molecule);
        reader.close();
        assertThat(molecule.getAtom(0).getImplicitHydrogenCount(), is(1));
        assertThat(molecule.getAtom(1).getImplicitHydrogenCount(), is(0));
        assertThat(molecule.getAtom(2).getImplicitHydrogenCount(), is(0));
    }

    @Test
    public void bismuth_ion_valence() throws Exception {
        InputStream in = getClass().getResourceAsStream("/data/mdl/bismuth-ion.mol");
        MDLV2000Reader reader = new MDLV2000Reader(in);
        IAtomContainer molecule = DefaultChemObjectBuilder.getInstance().newInstance(IAtomContainer.class);
        molecule = reader.read(molecule);
        reader.close();
        assertThat(molecule.getAtom(0).getImplicitHydrogenCount(), is(3));
    }

    @Test
    public void e_butene_2D() throws Exception {
        InputStream in = getClass().getResourceAsStream("/data/mdl/e_butene_2d.mol");
        MDLV2000Reader reader = new MDLV2000Reader(in);
        IAtomContainer molecule = DefaultChemObjectBuilder.getInstance().newInstance(IAtomContainer.class);
        molecule = reader.read(molecule);
        reader.close();
        assertTrue(molecule.stereoElements().iterator().hasNext());
    }

    // when there are no coordinates stereo perception should not be done
    @Test
    public void e_butene_0D() throws Exception {
        InputStream in = getClass().getResourceAsStream("/data/mdl/e_butene_0d.mol");
        MDLV2000Reader reader = new MDLV2000Reader(in);
        IAtomContainer molecule = DefaultChemObjectBuilder.getInstance().newInstance(IAtomContainer.class);
        molecule = reader.read(molecule);
        reader.close();
        assertNotNull(molecule);
        assertFalse(molecule.stereoElements().iterator().hasNext());
    }

    // forcing as 3D is problematic for stereo perception as we put 2D coordinates
    // in to 3D as we then no longer know to check wedge/hatch labels.
    @Test
    public void e_butene_2D_force3D() throws Exception {
        InputStream in = getClass().getResourceAsStream("/data/mdl/e_butene_2d.mol");
        MDLV2000Reader reader = new MDLV2000Reader(in);

        // yuk!
        Properties prop = new Properties();
        prop.setProperty("ForceReadAs3DCoordinates", "true");
        PropertiesListener listener = new PropertiesListener(prop);
        reader.addChemObjectIOListener(listener);
        reader.customizeJob();

        IAtomContainer molecule = DefaultChemObjectBuilder.getInstance().newInstance(IAtomContainer.class);
        molecule = reader.read(molecule);
        reader.close();
        assertNotNull(molecule);
        assertFalse(molecule.stereoElements().iterator().hasNext());
    }

    @Test
    public void e_butene_3D() throws Exception {
        InputStream in = getClass().getResourceAsStream("/data/mdl/e_butene_3d.mol");
        MDLV2000Reader reader = new MDLV2000Reader(in);

        Properties prop = new Properties();
        prop.setProperty("ForceReadAs3DCoordinates", "true");
        PropertiesListener listener = new PropertiesListener(prop);
        reader.addChemObjectIOListener(listener);
        reader.customizeJob();

        IAtomContainer molecule = DefaultChemObjectBuilder.getInstance().newInstance(IAtomContainer.class);
        molecule = reader.read(molecule);
        reader.close();
        assertNotNull(molecule);
        assertTrue(molecule.stereoElements().iterator().hasNext());
    }

    // turn off adding stereoelements
    @Test
    public void e_butene_2D_optOff() throws Exception {
        InputStream in = getClass().getResourceAsStream("/data/mdl/e_butene_2d.mol");
        MDLV2000Reader reader = new MDLV2000Reader(in);

        Properties prop = new Properties();
        prop.setProperty("AddStereoElements", "false");
        PropertiesListener listener = new PropertiesListener(prop);
        reader.addChemObjectIOListener(listener);
        reader.customizeJob();

        IAtomContainer molecule = DefaultChemObjectBuilder.getInstance().newInstance(IAtomContainer.class);
        molecule = reader.read(molecule);
        reader.close();
        assertNotNull(molecule);
        assertFalse(molecule.stereoElements().iterator().hasNext());
    }

    @Test
    public void dataHeader_1() {
        assertThat(MDLV2000Reader.dataHeader("> 29 <DENSITY> "), is("DENSITY"));
    }

    @Test
    public void dataHeader_2() {
        assertThat(MDLV2000Reader.dataHeader("> <MELTING.POINT> "), is("MELTING.POINT"));
    }

    @Test
    public void dataHeader_3() {
        assertThat(MDLV2000Reader.dataHeader("> 55 (MD-08974) <BOILING.POINT> DT12"), is("BOILING.POINT"));
    }

    @Test
    public void readNonStructuralData() throws Exception {
        StringBuilder sb = new StringBuilder();
        sb.append("> 29 <DENSITY>").append('\n');
        sb.append("0.9132 - 20.0").append('\n');
        sb.append('\n');
        sb.append("> 29 <BOILING.POINT>").append('\n');
        sb.append("63.0 (737 MM)").append('\n');
        sb.append("79.0 (42 MM)").append('\n');
        sb.append('\n');
        sb.append("> 29 <ALTERNATE.NAMES>").append('\n');
        sb.append("SYLVAN").append('\n');
        sb.append('\n');
        sb.append("> 29 <DATE>").append('\n');
        sb.append("09-23-1980").append('\n');
        sb.append('\n');
        sb.append("> 29 <CRC.NUMBER>").append('\n');
        sb.append("F-0213").append('\n');
        sb.append('\n');

        BufferedReader input = new BufferedReader(new StringReader(sb.toString()));
        IAtomContainer mock = mock(IAtomContainer.class);

        new V2000NonStructuralDataBlockHandler(Mockito.mock(MDLV2000Reader.class),"$$$$").readNonStructuralData(input, mock);

        verify(mock).setProperty("DENSITY", "0.9132 - 20.0");
        verify(mock).setProperty("BOILING.POINT", "63.0 (737 MM)\n79.0 (42 MM)");
        verify(mock).setProperty("ALTERNATE.NAMES", "SYLVAN");
        verify(mock).setProperty("DATE", "09-23-1980");
        verify(mock).setProperty("CRC.NUMBER", "F-0213");
    }

    @Test
    public void readNonStructuralData_emtpy() throws Exception {
        // a single space is read as a property
        StringBuilder sb = new StringBuilder();
        sb.append("> <ONE_SPACE>").append('\n');
        sb.append(" ").append('\n');
        sb.append('\n');
        // empty entries are read as non-null - so m.getProperty() does not
        // return null
        sb.append("> <EMTPY_LINES>").append('\n');
        sb.append('\n');
        sb.append('\n');
        sb.append('\n');

        BufferedReader input = new BufferedReader(new StringReader(sb.toString()));
        IAtomContainer mock = mock(IAtomContainer.class);

        new V2000NonStructuralDataBlockHandler(Mockito.mock(MDLV2000Reader.class),"$$$$").readNonStructuralData(input, mock);

        verify(mock).setProperty("ONE_SPACE", " ");
        verify(mock).setProperty("EMTPY_LINES", "");
    }

    @Test
    public void readNonStructuralData_wrap() throws Exception {
        StringBuilder sb = new StringBuilder();
        sb.append("> <LONG_PROPERTY>").append('\n');
        sb.append("This is a long property which should be wrapped when stored as field in an SDF D");
        sb.append('\n');
        sb.append("ata entry");
        sb.append('\n');

        BufferedReader input = new BufferedReader(new StringReader(sb.toString()));
        IAtomContainer mock = mock(IAtomContainer.class);

        new V2000NonStructuralDataBlockHandler(Mockito.mock(MDLV2000Reader.class),"$$$$").readNonStructuralData(input, mock);

        verify(mock).setProperty("LONG_PROPERTY",
                "This is a long property which should be wrapped when stored as field in an SDF Data entry");

    }

    /**
     * Ensure having a property with 2 new line lines will still allow 2 entries
     * to be read - a bug from the mailing list.
     */
    @Test
    public void testMultipleNewlinesInSDFProperty() throws Exception {
        InputStream in = getClass().getResourceAsStream("/data/mdl/multiplenewline-property.sdf");
        MDLV2000Reader reader = new MDLV2000Reader(in);
        IChemFile chemFile = reader.read(new ChemFile());
        reader.close();
        assertThat(ChemFileManipulator.getAllAtomContainers(chemFile).size(), is(2));
    }

    @Test
    public void testAliasAfterRgroup() throws Exception {
        InputStream in = getClass().getResourceAsStream("/data/mdl/r-group-with-alias.mol");
        MDLV2000Reader reader = new MDLV2000Reader(in);
        IAtomContainer container = reader.read(new AtomContainer());
        reader.close();
        assertThat(container.getAtom(6), is(instanceOf(IPseudoAtom.class)));
        assertThat(((IPseudoAtom) container.getAtom(6)).getLabel(), is("R6"));
        assertThat(container.getAtom(7), is(instanceOf(IPseudoAtom.class)));
        assertThat(((IPseudoAtom) container.getAtom(7)).getLabel(), is("Protein"));
    }

    @Test
    public void v2000Version() throws Exception {
        assertThat(MDLV2000Reader.CTabVersion.ofHeader("  5  5  0  0  0  0            999 V2000"),
                is(MDLV2000Reader.CTabVersion.V2000));
        assertThat(MDLV2000Reader.CTabVersion.ofHeader("  5  5  0  0  0  0            999 v2000"),
                is(MDLV2000Reader.CTabVersion.V2000));
    }

    @Test
    public void v3000Version() throws Exception {
        assertThat(MDLV2000Reader.CTabVersion.ofHeader("  0  0  0  0  0  0            999 V3000"),
                is(MDLV2000Reader.CTabVersion.V3000));
        assertThat(MDLV2000Reader.CTabVersion.ofHeader("  0  0  0  0  0  0            999 v3000"),
                is(MDLV2000Reader.CTabVersion.V3000));
    }

    @Test
    public void unspecVersion() throws Exception {
        assertThat(MDLV2000Reader.CTabVersion.ofHeader("  5  5  0  0  0  0            999"),
                is(MDLV2000Reader.CTabVersion.UNSPECIFIED));
        assertThat(MDLV2000Reader.CTabVersion.ofHeader("  5  5  0  0  0  0            999      "),
                is(MDLV2000Reader.CTabVersion.UNSPECIFIED));
    }

    @Test
    public void radicalsReflectedInHydrogenCount() throws Exception {
        MDLV2000Reader r = new MDLV2000Reader(getClass().getResourceAsStream("structure-with-radical.mol"));
        IAtomContainer m = r.read(new AtomContainer());
        r.close();
        assertThat(m.getAtom(0).getAtomicNumber(), is(8));
        assertThat(m.getAtom(0).getImplicitHydrogenCount(), is(0));
    }

    /**
     * @cdk.bug 1326
     */
    @Test
    public void nonNegativeHydrogenCount() throws Exception {
        InputStream in = getClass().getResourceAsStream("/data/mdl/ChEBI_30668.mol");
        MDLV2000Reader reader = new MDLV2000Reader(in);
        IAtomContainer container = reader.read(new AtomContainer());
        reader.close();
        for (IAtom atom : container.atoms()) {
            assertThat(atom.getImplicitHydrogenCount(), is(greaterThanOrEqualTo(0)));
            assertThat(atom.getValency(), is(notNullValue()));
        }
    }

    /**
     * @cdk.bug 1343
     */
    @Test
    public void nonNegativeHydrogenCountOnHydrogenRadical() throws Exception {
        InputStream in = getClass().getResourceAsStream("/data/mdl/ChEBI_29293.mol");
        MDLV2000Reader reader = new MDLV2000Reader(in);
        IAtomContainer container = reader.read(new AtomContainer());
        reader.close();
        assertThat(container.getAtom(0).getImplicitHydrogenCount(), is(0));
        assertThat(container.getAtom(1).getImplicitHydrogenCount(), is(0));
    }

    /**
     * The non-standard ACDLabs atom label property should throw a CDKException in STRICT mode.
     * @throws Exception
     */
    @Test(expected=CDKException.class)
    public void testAcdChemSketchLabel_Strict() throws Exception {

        String filename = "data/mdl/chemsketch-all-labelled.mol";
        InputStream ins = this.getClass().getClassLoader().getResourceAsStream(filename);
        MDLV2000Reader reader = new MDLV2000Reader(ins, Mode.STRICT);
        reader.read(new AtomContainer());
    }

    /**
     * Test a simple ChemSketch label containing an integer.
     * @throws Exception
     */
    @Test
    public void testAcdChemSketchLabel() throws Exception {
        String filename = "data/mdl/chemsketch-one-label.mol";
        InputStream ins = this.getClass().getClassLoader().getResourceAsStream(filename);
        MDLV2000Reader reader = new MDLV2000Reader(ins);
        IAtomContainer mol = reader.read(new AtomContainer());
        reader.close();

        assertThat((String) mol.getAtom(1).getProperty(CDKConstants.ACDLABS_LABEL), is("6"));
    }

    /**
     * Test ChemSketch labels containing all non-whitespace printable ASCII characters.
     * @throws Exception
     */
    @Test
    public void testAcdChemSketchLabel_PrintableAscii() throws Exception {
        String filename = "data/mdl/chemsketch-printable-ascii.mol";
        InputStream ins = this.getClass().getClassLoader().getResourceAsStream(filename);
        MDLV2000Reader reader = new MDLV2000Reader(ins);
        IAtomContainer mol = reader.read(new AtomContainer());
        reader.close();

        // Printable ASCII characters, excluding whitespace. Note each string contains an atom number
        String[] expected =
        {
            "!\"#$%&'()*+,-./0123456789:;<=>?@[\\]^_`{|}~",
            "ABCDEFGHIJKLMNOPQRSTUVWXYZ1abcdefghijklmnopqrstuvwxyz",
            "012345678901234567890123456789012345678901234567890"
        };
        assertThat((String) mol.getAtom(0).getProperty(CDKConstants.ACDLABS_LABEL), is(expected[0]));
        assertThat((String) mol.getAtom(1).getProperty(CDKConstants.ACDLABS_LABEL), is(expected[1]));
        assertThat((String) mol.getAtom(2).getProperty(CDKConstants.ACDLABS_LABEL), is(expected[2]));
    }

    /**
     * Check that multiple atom labels are all read.
     * @throws Exception
     */
    @Test
    public void testAcdChemSketchLabel_AllAtomsLabelled() throws Exception {
        String filename = "data/mdl/chemsketch-all-labelled.mol";
        InputStream ins = this.getClass().getClassLoader().getResourceAsStream(filename);
        MDLV2000Reader reader = new MDLV2000Reader(ins);
        IAtomContainer mol = reader.read(new AtomContainer());
        reader.close();

        Iterable<IAtom> atoms = mol.atoms();
        for (IAtom atom : atoms){
            Assert.assertNotNull(atom.getProperty(CDKConstants.ACDLABS_LABEL));
        }
    }

    /**
     * Check that leading and trailing whitespace in atom labels is preserved on reading.
     * @throws Exception
     */
    @Test
    public void testAcdChemSketchLabel_LeadingTrailingWhitespace() throws Exception {
        String filename = "data/mdl/chemsketch-leading-trailing-space.mol";
        InputStream ins = this.getClass().getClassLoader().getResourceAsStream(filename);
        MDLV2000Reader reader = new MDLV2000Reader(ins);
        IAtomContainer mol = reader.read(new AtomContainer());
        reader.close();

        // Leading and trailing whitespace in both prefix and suffix
        String expected = " a 1 b ";
        assertThat((String) mol.getAtom(0).getProperty(CDKConstants.ACDLABS_LABEL), is(expected));
    }

    /**
     * Check that embedded whitespace in atom labels is preserved on reading.
     * @throws Exception
     */
    @Test
    public void testAcdChemSketchLabel_EmbeddedWhitespace() throws Exception {
        String filename = "data/mdl/chemsketch-embedded-space.mol";
        InputStream ins = this.getClass().getClassLoader().getResourceAsStream(filename);
        MDLV2000Reader reader = new MDLV2000Reader(ins);
        IAtomContainer mol = reader.read(new AtomContainer());
        reader.close();

        // Embedded whitespace in both prefix and suffix
        String expected = "a b1c d";
        assertThat((String) mol.getAtom(0).getProperty(CDKConstants.ACDLABS_LABEL), is(expected));
    }

    /**
     * Check reading of largest permissible label (50 char prefix + 3 digits + 50 char suffix).
     * @throws Exception
     */
    @Test
    public void testAcdChemSketchLabel_MaxSizeLabel() throws Exception {
        String filename = "data/mdl/chemsketch-longest-label.mol";
        InputStream ins = this.getClass().getClassLoader().getResourceAsStream(filename);
        MDLV2000Reader reader = new MDLV2000Reader(ins);
        IAtomContainer mol = reader.read(new AtomContainer());
        reader.close();

        // Longest allowed atom label is 103 characters
        String prefix = "ABCDEFGHIJKLMNOPQRSTUVWXYZabcdefghijklmnopqrstuvwx";
        String digits = "999";
        String suffix = "ABCDEFGHIJKLMNOPQRSTUVWXYZabcdefghijklmnopqrstuvwx";
        String expected = prefix + digits + suffix;

        assertThat((String) mol.getAtom(0).getProperty(CDKConstants.ACDLABS_LABEL), is(expected));
    }

    @Test
    public void testSgroupAbbreviation() throws Exception {
        try (MDLV2000Reader mdlr = new MDLV2000Reader(getClass().getResourceAsStream("/data/mdl/sgroup-abbrv.mol"))) {
            final IAtomContainer container = mdlr.read(new AtomContainer());
            List<Sgroup> sgroups = container.getProperty(CDKConstants.CTAB_SGROUPS);
            assertNotNull(sgroups);
            assertThat(sgroups.size(), is(1));
            Sgroup sgroup = sgroups.get(0);
            assertThat(sgroup.getType(), is(SgroupType.CtabAbbreviation));
            assertThat(sgroup.getSubscript(), is("Cs2CO3"));
            assertThat(sgroup.getAtoms().size(), is(6));
        }
    }

    @Test
    public void testSgroupRepeatUnit() throws Exception {
        try (MDLV2000Reader mdlr = new MDLV2000Reader(getClass().getResourceAsStream("/data/mdl/sgroup-sru.mol"))) {
            IAtomContainer container = mdlr.read(new AtomContainer());
            List<Sgroup> sgroups = container.getProperty(CDKConstants.CTAB_SGROUPS);
            assertNotNull(sgroups);
            assertThat(sgroups.size(), is(1));
            Sgroup sgroup = sgroups.get(0);
            assertThat(sgroup.getType(), is(SgroupType.CtabStructureRepeatUnit));
            assertThat(sgroup.getSubscript(), is("n"));
            assertThat((String) sgroup.getValue(SgroupKey.CtabConnectivity), is("HT"));
            assertThat(sgroup.getAtoms().size(), is(10));
            assertThat(sgroup.getBonds().size(), is(2));
            List<SgroupBracket> brackets = sgroup.getValue(SgroupKey.CtabBracket);
            assertThat(brackets.size(), is(2));
            // M  SDI   1  4    2.2579   -0.8756    1.7735   -1.6600
            assertThat(brackets.get(0).getFirstPoint().x, closeTo(2.2579, 0.001));
            assertThat(brackets.get(0).getFirstPoint().y, closeTo(-0.8756, 0.001));
            assertThat(brackets.get(0).getSecondPoint().x, closeTo(1.7735, 0.001));
            assertThat(brackets.get(0).getSecondPoint().y, closeTo(-1.6600, 0.001));
            // M  SDI   1  4   -0.9910   -1.7247   -0.4960   -0.8673
            assertThat(brackets.get(1).getFirstPoint().x, closeTo(-0.9910, 0.001));
            assertThat(brackets.get(1).getFirstPoint().y, closeTo(-1.7247, 0.001));
            assertThat(brackets.get(1).getSecondPoint().x, closeTo(-0.4960, 0.001));
            assertThat(brackets.get(1).getSecondPoint().y, closeTo(-0.8673, 0.001));

        }
    }

    @Test
    public void testSgroupUnorderedMixture() throws Exception {
        try (MDLV2000Reader mdlr = new MDLV2000Reader(getClass().getResourceAsStream("/data/mdl/sgroup-unord-mixture.mol"))) {
            IAtomContainer container = mdlr.read(new AtomContainer());
            List<Sgroup> sgroups = container.getProperty(CDKConstants.CTAB_SGROUPS);
            assertNotNull(sgroups);
            assertThat(sgroups.size(), is(3));
            // first sgroup
            Sgroup sgroup = sgroups.get(0);
            assertThat(sgroup.getType(), is(SgroupType.CtabComponent));
            assertThat(sgroup.getParents().size(), is(1));
            assertThat(sgroup.getParents(), hasItem(sgroups.get(2)));
            // second sgroup
            sgroup = sgroups.get(1);
            assertThat(sgroup.getType(), is(SgroupType.CtabComponent));
            assertThat(sgroup.getParents().size(), is(1));
            assertThat(sgroup.getParents(), hasItem(sgroups.get(2)));
            // third sgroup
            sgroup = sgroups.get(2);
            assertThat(sgroup.getType(), is(SgroupType.CtabMixture));
            assertThat(sgroup.getParents().size(), is(0));
        }
    }

    @Test
    public void testSgroupExpandedAbbreviation() throws Exception {
        try (MDLV2000Reader mdlr = new MDLV2000Reader(getClass().getResourceAsStream("/data/mdl/triphenyl-phosphate-expanded.mol"))) {
            IAtomContainer container = mdlr.read(new AtomContainer());
            List<Sgroup> sgroups = container.getProperty(CDKConstants.CTAB_SGROUPS);
            assertNotNull(sgroups);
            assertThat(sgroups.size(), is(3));
            // first sgroup
            Sgroup sgroup = sgroups.get(0);
            assertThat(sgroup.getType(), is(SgroupType.CtabAbbreviation));
            assertThat(sgroup.getSubscript(), is("Ph"));
            assertNotNull(sgroup.getValue(SgroupKey.CtabExpansion));
            // second sgroup
            sgroup = sgroups.get(1);
            assertThat(sgroup.getType(), is(SgroupType.CtabAbbreviation));
            assertThat(sgroup.getSubscript(), is("Ph"));
            assertNotNull(sgroup.getValue(SgroupKey.CtabExpansion));
            // third sgroup
            sgroup = sgroups.get(2);
            assertThat(sgroup.getType(), is(SgroupType.CtabAbbreviation));
            assertThat(sgroup.getSubscript(), is("Ph"));
            assertNotNull(sgroup.getValue(SgroupKey.CtabExpansion));
        }
    }

    @Test(expected = CDKException.class)
    public void testSgroupInvalidConnectInStrictMode() throws Exception {
        try (MDLV2000Reader mdlr = new MDLV2000Reader(getClass().getResourceAsStream("/data/mdl/sgroup-sru-bad-scn.mol"))) {
            mdlr.setReaderMode(Mode.STRICT);
            IAtomContainer container = mdlr.read(new AtomContainer());
        }
    }

    @Test(expected = CDKException.class)
    public void testSgroupDefOrderInStrictMode() throws Exception {
        try (MDLV2000Reader mdlr = new MDLV2000Reader(getClass().getResourceAsStream("/data/mdl/sgroup-sru-bad-def.mol"))) {
            mdlr.setReaderMode(Mode.STRICT);
            IAtomContainer container = mdlr.read(new AtomContainer());
        }
    }

    @Test
    public void testSgroupBracketStyle() throws Exception {
        try (MDLV2000Reader mdlr = new MDLV2000Reader(getClass().getResourceAsStream("/data/mdl/sgroup-sru-bracketstyles.mol"))) {
            IAtomContainer container = mdlr.read(new AtomContainer());
            List<Sgroup> sgroups = container.getProperty(CDKConstants.CTAB_SGROUPS);
            assertNotNull(sgroups);
            assertThat(sgroups.size(), is(2));
            Sgroup sgroup = sgroups.get(0);
            assertThat(sgroup.getType(), is(SgroupType.CtabStructureRepeatUnit));
            assertThat((Integer) sgroup.getValue(SgroupKey.CtabBracketStyle), is(1));
            sgroup = sgroups.get(1);
            assertThat(sgroup.getType(), is(SgroupType.CtabStructureRepeatUnit));
            assertThat((Integer) sgroup.getValue(SgroupKey.CtabBracketStyle), is(1));
        }
    }

    @Test public void testReading0DStereochemistry() throws Exception {
        try (MDLV2000Reader mdlr = new MDLV2000Reader(getClass().getResourceAsStream("/data/mdl/tetrahedral-parity-withImplH.mol"))) {
            IAtomContainer container = mdlr.read(new AtomContainer());
            Iterable<IStereoElement> selements = container.stereoElements();
            Iterator<IStereoElement> siter = selements.iterator();
            assertTrue(siter.hasNext());
            IStereoElement se = siter.next();
            assertThat(se, is(instanceOf(ITetrahedralChirality.class)));
            assertThat(((ITetrahedralChirality) se).getStereo(), is(ITetrahedralChirality.Stereo.CLOCKWISE));
            assertThat(((ITetrahedralChirality) se).getLigands(), is(new IAtom[]{container.getAtom(1), container.getAtom(3), container.getAtom(4), container.getAtom(0)}));
            assertFalse(siter.hasNext());
        }
    }

    // explicit Hydrogen can reverse winding
    @Test public void testReading0DStereochemistryWithHydrogen() throws Exception {
        try (MDLV2000Reader mdlr = new MDLV2000Reader(getClass().getResourceAsStream("/data/mdl/tetrahedral-parity-withExpH.mol"))) {
            IAtomContainer container = mdlr.read(new AtomContainer());
            Iterable<IStereoElement> selements = container.stereoElements();
            Iterator<IStereoElement> siter = selements.iterator();
            assertTrue(siter.hasNext());
            IStereoElement se = siter.next();
            assertThat(se, is(instanceOf(ITetrahedralChirality.class)));
            assertThat(((ITetrahedralChirality) se).getStereo(), is(ITetrahedralChirality.Stereo.ANTI_CLOCKWISE));
            assertThat(((ITetrahedralChirality) se).getLigands(), is(new IAtom[]{container.getAtom(0), container.getAtom(2), container.getAtom(3), container.getAtom(4)}));
            assertFalse(siter.hasNext());
        }
    }

    /**
     * When atomic mass is defined as a delta some atoms don't have a reasonable
     * default. Most tools will output an 'M  ISO' property, so can be specified
     * @throws Exception expected format error
     */
    @Test(expected = CDKException.class)
    public void seaborgiumMassDelta() throws Exception {
        try (InputStream in = getClass().getResourceAsStream("seaborgium.mol");
             MDLV2000Reader mdlr = new MDLV2000Reader(in, Mode.STRICT)) {
            IAtomContainer mol = mdlr.read(new AtomContainer());
        }
    }

    @Test
    public void seaborgiumAbsMass() throws Exception {
        try (InputStream in = getClass().getResourceAsStream("seaborgium_abs.mol");
             MDLV2000Reader mdlr = new MDLV2000Reader(in, Mode.STRICT)) {
            IAtomContainer mol = mdlr.read(new AtomContainer());
            assertThat(mol.getAtom(0).getMassNumber(), is(261));
        }
    }

	@Test
    public void testMassDiff() throws Exception {
        String mdl = "deuterium.mol\n" + "\n" + "\n" + "  1  0  0  0  0                 1 V2000\n"
                + "    0.0000    0.0000    0.0000 H  +1  0  0  0  0\n"
                + "M  END\n";
        try (StringReader in = new StringReader(mdl)) {
            MDLV2000Reader reader = new MDLV2000Reader(new StringReader(mdl), Mode.STRICT);
            IAtomContainer mol = reader.read(new AtomContainer());
            IAtom atom = mol.getAtom(0);
            Assert.assertEquals(1, atom.getAtomicNumber().intValue());
            Assert.assertEquals(2, atom.getMassNumber().intValue());
        }
    }
	
    @Test
    public void testBadAtomCoordinateFormat() throws Exception {

        final String mol = "\n" +
                "\n" +
                "\n" +
                " 17 18  0  0  0  0              1 V2000\n" +
                "  -2.31474   0.50167  -3.30968 C   0  0  0  0  0  0\n" +
                "  -2.43523  -0.19508  -2.16895 C   0  0  0  0  0  0\n" +
                "  -1.14825   1.44681  -3.13364 C   0  0  0  0  0  0\n" +
                "  -1.34937   0.28780  -1.23468 C   0  0  0  0  0  0\n" +
                "  -1.31596   1.76332  -1.64443 C   0  0  0  0  0  0\n" +
                "   0.00411  -0.20225  -1.79002 C   0  0  0  0  0  0\n" +
                "   0.14340   0.60304  -3.11198 C   0  0  0  0  0  0\n" +
                "  -1.14836   2.30981  -3.79997 H   0  0  0  0  0  0\n" +
                "   0.23461  -0.05636  -3.98172 H   0  0  0  0  0  0\n" +
                "   1.03045   1.24486  -3.06787 H   0  0  0  0  0  0\n" +
                "   0.82300   0.05318  -1.10813 H   0  0  0  0  0  0\n" +
                "   0.02443  -1.28271  -1.96799 H   0  0  0  0  0  0\n" +
                "  -1.53255   0.09851  -0.17666 H   0  0  0  0  0  0\n" +
                "  -0.46658   2.31096  -1.22026 H   0  0  0  0  0  0\n" +
                "  -2.24286   2.30318  -1.41306 H   0  0  0  0  0  0\n" +
                "  -3.13662  -0.99036  -1.96785 H   0  0  0  0  0  0\n" +
                "  -2.90004   0.37818  -4.20802 H   0  0  0  0  0  0\n" +
                "  1  2  2  0  0  0\n" +
                "  1  3  1  0  0  0\n" +
                "  2  4  1  0  0  0\n" +
                "  4  5  1  0  0  0\n" +
                "  3  5  1  0  0  0\n" +
                "  4  6  1  0  0  0\n" +
                "  6  7  1  0  0  0\n" +
                "  7  3  1  0  0  0\n" +
                "  3  8  1  0  0  0\n" +
                "  7  9  1  0  0  0\n" +
                "  7 10  1  0  0  0\n" +
                "  6 11  1  0  0  0\n" +
                "  6 12  1  0  0  0\n" +
                "  4 13  1  0  0  0\n" +
                "  5 14  1  0  0  0\n" +
                "  5 15  1  0  0  0\n" +
                "  2 16  1  0  0  0\n" +
                "  1 17  1  0  0  0\n" +
                "M  END\n" +
                "\n";
        final MDLV2000Reader mdlv2000Reader = new MDLV2000Reader(new ByteArrayInputStream(mol.getBytes(StandardCharsets.UTF_8)));
        mdlv2000Reader.setReaderMode(IChemObjectReader.Mode.RELAXED);
        final org.openscience.cdk.silent.AtomContainer atomContainer = mdlv2000Reader.read(new org.openscience.cdk.silent.AtomContainer());
        Assert.assertEquals(17, atomContainer.getAtomCount());
    }

    @Test public void test() throws Exception {
        String input = "\n" +
                       "Structure query\n" +
                       "\n" +
                       "  1  0  0  0  0  0  0  0  0  0999 V2000\n" +
                       " 2430.7100 2427.0000    0.0000 C   0  0  0  0  0  0\n" +
                       "A   1\n" +
                       "Blah\n" +
                       "M  END";
        IChemObjectBuilder bldr = SilentChemObjectBuilder.getInstance();
        try (MDLV2000Reader mdlr = new MDLV2000Reader(new StringReader(input))) {
            IAtomContainer mol = mdlr.read(bldr.newAtomContainer());
            assertThat(mol.getAtom(0),
                       instanceOf(IPseudoAtom.class));
            assertThat(((IPseudoAtom)mol.getAtom(0)).getLabel(),
                       is("Blah"));
        }
    }
}<|MERGE_RESOLUTION|>--- conflicted
+++ resolved
@@ -24,28 +24,25 @@
  *  */
 package org.openscience.cdk.io;
 
-<<<<<<< HEAD
-import org.hamcrest.CoreMatchers;
-=======
->>>>>>> 45aaf093
 import org.junit.Assert;
 import org.junit.BeforeClass;
 import org.junit.Test;
-import org.mockito.Mockito;
-import org.openscience.cdk.*;
+import org.openscience.cdk.AtomContainer;
+import org.openscience.cdk.CDKConstants;
+import org.openscience.cdk.ChemFile;
+import org.openscience.cdk.ChemModel;
+import org.openscience.cdk.DefaultChemObjectBuilder;
 import org.openscience.cdk.exception.CDKException;
 import org.openscience.cdk.geometry.GeometryUtil;
-import org.openscience.cdk.interfaces.*;
+import org.openscience.cdk.interfaces.IAtom;
+import org.openscience.cdk.interfaces.IAtomContainer;
+import org.openscience.cdk.interfaces.IAtomContainerSet;
+import org.openscience.cdk.interfaces.IBond;
 import org.openscience.cdk.interfaces.IBond.Order;
-<<<<<<< HEAD
 import org.openscience.cdk.interfaces.IChemFile;
-import org.openscience.cdk.interfaces.IChemObject;
-import org.openscience.cdk.interfaces.IChemObjectBuilder;
 import org.openscience.cdk.interfaces.IPseudoAtom;
 import org.openscience.cdk.interfaces.IStereoElement;
 import org.openscience.cdk.interfaces.ITetrahedralChirality;
-=======
->>>>>>> 45aaf093
 import org.openscience.cdk.io.IChemObjectReader.Mode;
 import org.openscience.cdk.io.listener.PropertiesListener;
 import org.openscience.cdk.isomorphism.matchers.Expr;
@@ -60,23 +57,9 @@
 import org.openscience.cdk.tools.manipulator.AtomContainerManipulator;
 import org.openscience.cdk.tools.manipulator.ChemFileManipulator;
 
-<<<<<<< HEAD
-import java.io.BufferedReader;
-import java.io.ByteArrayInputStream;
-import java.io.IOException;
-import java.io.InputStream;
-import java.io.StringReader;
-import java.nio.charset.StandardCharsets;
-import java.util.Iterator;
-import java.util.List;
-import java.util.Map;
-import java.util.Properties;
-import java.util.Set;
-=======
 import java.io.*;
 import java.nio.charset.StandardCharsets;
 import java.util.*;
->>>>>>> 45aaf093
 
 import static org.hamcrest.CoreMatchers.*;
 import static org.hamcrest.Matchers.closeTo;
@@ -1300,7 +1283,8 @@
         BufferedReader input = new BufferedReader(new StringReader(sb.toString()));
         IAtomContainer mock = mock(IAtomContainer.class);
 
-        new V2000NonStructuralDataBlockHandler(Mockito.mock(MDLV2000Reader.class),"$$$$").readNonStructuralData(input, mock);
+        //TODO V2000NonStructuralDataBlockHandler?
+        MDLV2000Reader.readNonStructuralData(input, mock);
 
         verify(mock).setProperty("DENSITY", "0.9132 - 20.0");
         verify(mock).setProperty("BOILING.POINT", "63.0 (737 MM)\n79.0 (42 MM)");
@@ -1326,7 +1310,8 @@
         BufferedReader input = new BufferedReader(new StringReader(sb.toString()));
         IAtomContainer mock = mock(IAtomContainer.class);
 
-        new V2000NonStructuralDataBlockHandler(Mockito.mock(MDLV2000Reader.class),"$$$$").readNonStructuralData(input, mock);
+        //TODO V2000NonStructuralDataBlockHandler?
+        MDLV2000Reader.readNonStructuralData(input, mock);
 
         verify(mock).setProperty("ONE_SPACE", " ");
         verify(mock).setProperty("EMTPY_LINES", "");
@@ -1344,7 +1329,8 @@
         BufferedReader input = new BufferedReader(new StringReader(sb.toString()));
         IAtomContainer mock = mock(IAtomContainer.class);
 
-        new V2000NonStructuralDataBlockHandler(Mockito.mock(MDLV2000Reader.class),"$$$$").readNonStructuralData(input, mock);
+        //TODO V2000NonStructuralDataBlockHandler?
+        MDLV2000Reader.readNonStructuralData(input, mock);
 
         verify(mock).setProperty("LONG_PROPERTY",
                 "This is a long property which should be wrapped when stored as field in an SDF Data entry");
@@ -1750,7 +1736,7 @@
             Assert.assertEquals(2, atom.getMassNumber().intValue());
         }
     }
-	
+
     @Test
     public void testBadAtomCoordinateFormat() throws Exception {
 
